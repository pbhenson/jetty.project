<project xmlns="http://maven.apache.org/POM/4.0.0" xmlns:xsi="http://www.w3.org/2001/XMLSchema-instance" xsi:schemaLocation="http://maven.apache.org/POM/4.0.0 http://maven.apache.org/xsd/maven-4.0.0.xsd">
  <parent>
    <groupId>org.eclipse.jetty.tests</groupId>
    <artifactId>tests</artifactId>
    <version>12.0.0-SNAPSHOT</version>
  </parent>

  <modelVersion>4.0.0</modelVersion>
  <artifactId>test-distribution</artifactId>
  <packaging>pom</packaging>

  <properties>
    <distribution.debug.port>-1</distribution.debug.port>
    <home.start.timeout>10</home.start.timeout>
    <environmentsToTest>ee8,ee9,ee10</environmentsToTest>
    <sessionLogLevel>INFO</sessionLogLevel>
  </properties>

<<<<<<< HEAD
  <modules>
    <module>test-distribution-common</module>
    <module>test-ee9-distribution</module>
    <module>test-ee10-distribution</module>
  </modules>

  <dependencyManagement>
    <dependencies>
      <dependency>
        <groupId>org.eclipse.jetty</groupId>
        <artifactId>jetty-home</artifactId>
        <type>zip</type>
        <exclusions>
          <exclusion>
            <groupId>-org.eclipse.jetty.ee10</groupId>
            <artifactId>*</artifactId>
          </exclusion>
          <exclusion>
            <groupId>-org.eclipse.jetty.ee9</groupId>
            <artifactId>*</artifactId>
          </exclusion>
          <exclusion>
            <groupId>-org.eclipse.jetty.ee8</groupId>
            <artifactId>*</artifactId>
          </exclusion>
        </exclusions>
      </dependency>
      <dependency>
        <groupId>org.eclipse.jetty.tests</groupId>
        <artifactId>test-distribution-common</artifactId>
        <version>${project.version}</version>
      </dependency>
      <dependency>
        <groupId>org.eclipse.jetty.tests</groupId>
        <artifactId>test-distribution-common</artifactId>
        <version>${project.version}</version>
        <type>test-jar</type>
        <scope>test</scope>
      </dependency>
      <dependency>
        <groupId>org.apache.maven.resolver</groupId>
        <artifactId>maven-resolver-util</artifactId>
        <version>${maven.resolver.version}</version>
      </dependency>
      <dependency>
        <groupId>org.apache.maven.resolver</groupId>
        <artifactId>maven-resolver-api</artifactId>
        <version>${maven.resolver.version}</version>
      </dependency>
      <dependency>
        <groupId>org.apache.maven.resolver</groupId>
        <artifactId>maven-resolver-impl</artifactId>
        <version>${maven.resolver.version}</version>
        <exclusions>
          <exclusion>
            <groupId>javax.annotation</groupId>
            <artifactId>*</artifactId>
          </exclusion>
        </exclusions>
      </dependency>
      <dependency>
        <groupId>org.apache.maven.resolver</groupId>
        <artifactId>maven-resolver-spi</artifactId>
        <version>${maven.resolver.version}</version>
      </dependency>
      <dependency>
        <groupId>org.apache.maven.resolver</groupId>
        <artifactId>maven-resolver-connector-basic</artifactId>
        <version>${maven.resolver.version}</version>
      </dependency>
      <dependency>
        <groupId>org.apache.maven.resolver</groupId>
        <artifactId>maven-resolver-transport-file</artifactId>
        <version>${maven.resolver.version}</version>
      </dependency>
      <dependency>
        <groupId>org.apache.maven.resolver</groupId>
        <artifactId>maven-resolver-transport-http</artifactId>
        <version>${maven.resolver.version}</version>
      </dependency>
    </dependencies>
  </dependencyManagement>
=======
  <dependencies>
    <dependency>
      <groupId>org.eclipse.jetty.tests</groupId>
      <artifactId>jetty-home-tester</artifactId>
      <scope>test</scope>
    </dependency>
    <dependency>
      <groupId>jakarta.inject</groupId>
      <artifactId>jakarta.inject-api</artifactId>
      <version>1.0.5</version>
    </dependency>
    <dependency>
      <groupId>org.eclipse.jetty</groupId>
      <artifactId>jetty-slf4j-impl</artifactId>
      <scope>test</scope>
    </dependency>
    <dependency>
      <groupId>org.eclipse.jetty</groupId>
      <artifactId>jetty-home</artifactId>
      <type>zip</type>
      <scope>test</scope>
    </dependency>
    <dependency>
      <groupId>org.eclipse.jetty</groupId>
      <artifactId>jetty-client</artifactId>
      <scope>test</scope>
    </dependency>
    <dependency>
      <groupId>org.eclipse.jetty.http2</groupId>
      <artifactId>http2-http-client-transport</artifactId>
      <scope>test</scope>
    </dependency>
    <dependency>
      <groupId>org.eclipse.jetty.http3</groupId>
      <artifactId>http3-http-client-transport</artifactId>
      <scope>test</scope>
    </dependency>
    <dependency>
      <groupId>org.eclipse.jetty.demos</groupId>
      <artifactId>demo-simple-webapp</artifactId>
      <type>war</type>
      <scope>test</scope>
    </dependency>
    <dependency>
      <groupId>org.eclipse.jetty.tests</groupId>
      <artifactId>test-simple-session-webapp</artifactId>
      <version>${project.version}</version>
      <type>war</type>
      <scope>test</scope>
    </dependency>
    <dependency>
      <groupId>org.eclipse.jetty.tests</groupId>
      <artifactId>test-weld-cdi-webapp</artifactId>
      <version>${project.version}</version>
      <type>war</type>
      <scope>test</scope>
    </dependency>
    <dependency>
      <groupId>org.eclipse.jetty.demos</groupId>
      <artifactId>demo-jetty-webapp</artifactId>
      <type>war</type>
      <scope>test</scope>
    </dependency>
    <dependency>
      <groupId>org.eclipse.jetty.toolchain</groupId>
      <artifactId>jetty-test-helper</artifactId>
    </dependency>
    <dependency>
      <groupId>org.junit.jupiter</groupId>
      <artifactId>junit-jupiter</artifactId>
    </dependency>
    <dependency>
      <groupId>org.eclipse.jetty</groupId>
      <artifactId>jetty-unixsocket-server</artifactId>
      <scope>test</scope>
    </dependency>
    <dependency>
      <groupId>org.eclipse.jetty</groupId>
      <artifactId>jetty-unixsocket-client</artifactId>
      <scope>test</scope>
    </dependency>
    <dependency>
      <groupId>org.eclipse.jetty.websocket</groupId>
      <artifactId>websocket-jetty-client</artifactId>
      <scope>test</scope>
    </dependency>
    <dependency>
      <groupId>org.eclipse.jetty</groupId>
      <artifactId>jetty-util-ajax</artifactId>
      <scope>test</scope>
    </dependency>
    <dependency>
      <groupId>org.eclipse.jetty.websocket</groupId>
      <artifactId>websocket-jetty-api</artifactId>
      <scope>test</scope>
    </dependency>
    <dependency>
      <groupId>org.eclipse.jetty</groupId>
      <artifactId>jetty-openid</artifactId>
      <scope>test</scope>
    </dependency>
    <dependency>
      <groupId>org.eclipse.jetty.tests</groupId>
      <artifactId>test-felix-webapp</artifactId>
      <version>${project.version}</version>
      <scope>test</scope>
      <type>war</type>
    </dependency>
    <dependency>
      <groupId>org.eclipse.jetty.tests</groupId>
      <artifactId>test-websocket-webapp</artifactId>
      <version>${project.version}</version>
      <scope>test</scope>
      <type>war</type>
    </dependency>
    <dependency>
      <groupId>org.eclipse.jetty.tests</groupId>
      <artifactId>test-bad-websocket-webapp</artifactId>
      <version>${project.version}</version>
      <scope>test</scope>
      <type>war</type>
    </dependency>
    <dependency>
      <groupId>org.testcontainers</groupId>
      <artifactId>testcontainers</artifactId>
      <scope>test</scope>
    </dependency>
    <dependency>
      <groupId>org.testcontainers</groupId>
      <artifactId>mariadb</artifactId>
      <scope>test</scope>
    </dependency>
    <dependency>
      <groupId>org.testcontainers</groupId>
      <artifactId>gcloud</artifactId>
      <scope>test</scope>
    </dependency>
    <dependency>
      <groupId>org.testcontainers</groupId>
      <artifactId>mongodb</artifactId>
      <scope>test</scope>
    </dependency>
    <dependency>
      <groupId>org.testcontainers</groupId>
      <artifactId>junit-jupiter</artifactId>
      <scope>test</scope>
    </dependency>
    <dependency>
      <groupId>org.mariadb.jdbc</groupId>
      <artifactId>mariadb-java-client</artifactId>
      <scope>test</scope>
    </dependency>
  </dependencies>
>>>>>>> dddb846a

  <build>
    <pluginManagement>
      <plugins>
        <plugin>
          <groupId>org.apache.maven.plugins</groupId>
          <artifactId>maven-surefire-plugin</artifactId>
          <configuration>
            <systemPropertyVariables>
              <mavenRepoPath>${settings.localRepository}</mavenRepoPath>
              <jettyVersion>${project.version}</jettyVersion>
              <hazelcast.version>${hazelcast.version}</hazelcast.version>
              <mariadb.docker.version>${mariadb.docker.version}</mariadb.docker.version>
              <distribution.debug.port>$(distribution.debug.port}</distribution.debug.port>
              <home.start.timeout>${home.start.timeout}</home.start.timeout>
              <mariadb.version>${mariadb.version}</mariadb.version>
              <sessionLogLevel>${sessionLogLevel}</sessionLogLevel>
              <environmentsToTest>${environmentsToTest}</environmentsToTest>
            </systemPropertyVariables>
          </configuration>
        </plugin>
      </plugins>
    </pluginManagement>
  </build>

  <profiles>
    <profile>
      <id>jdk16</id>
      <activation>
        <jdk>[16,)</jdk>
      </activation>
      <build>
        <pluginManagement>
          <plugins>
            <plugin>
              <groupId>org.apache.maven.plugins</groupId>
              <artifactId>maven-surefire-plugin</artifactId>
              <configuration>
                <systemPropertyVariables>
                  <cdi.tests.jvmArgs>--add-opens java.base/jdk.internal.misc=ALL-UNNAMED --add-opens java.base/java.lang=ALL-UNNAMED</cdi.tests.jvmArgs>
                </systemPropertyVariables>
              </configuration>
            </plugin>
          </plugins>
        </pluginManagement>
      </build>
    </profile>
  </profiles>

</project><|MERGE_RESOLUTION|>--- conflicted
+++ resolved
@@ -16,7 +16,6 @@
     <sessionLogLevel>INFO</sessionLogLevel>
   </properties>
 
-<<<<<<< HEAD
   <modules>
     <module>test-distribution-common</module>
     <module>test-ee9-distribution</module>
@@ -26,25 +25,21 @@
   <dependencyManagement>
     <dependencies>
       <dependency>
-        <groupId>org.eclipse.jetty</groupId>
-        <artifactId>jetty-home</artifactId>
-        <type>zip</type>
-        <exclusions>
-          <exclusion>
-            <groupId>-org.eclipse.jetty.ee10</groupId>
-            <artifactId>*</artifactId>
-          </exclusion>
-          <exclusion>
-            <groupId>-org.eclipse.jetty.ee9</groupId>
-            <artifactId>*</artifactId>
-          </exclusion>
-          <exclusion>
-            <groupId>-org.eclipse.jetty.ee8</groupId>
-            <artifactId>*</artifactId>
-          </exclusion>
-        </exclusions>
+        <groupId>org.eclipse.jetty.tests</groupId>
+        <artifactId>jetty-home-tester</artifactId>
+        <scope>test</scope>
       </dependency>
       <dependency>
+        <groupId>jakarta.inject</groupId>
+        <artifactId>jakarta.inject-api</artifactId>
+        <version>1.0.5</version>
+      </dependency>
+      <dependency>
+        <groupId>org.eclipse.jetty</groupId>
+        <artifactId>jetty-slf4j-impl</artifactId>
+        <scope>test</scope>
+      </dependency>
+        <dependency>
         <groupId>org.eclipse.jetty.tests</groupId>
         <artifactId>test-distribution-common</artifactId>
         <version>${project.version}</version>
@@ -99,161 +94,6 @@
       </dependency>
     </dependencies>
   </dependencyManagement>
-=======
-  <dependencies>
-    <dependency>
-      <groupId>org.eclipse.jetty.tests</groupId>
-      <artifactId>jetty-home-tester</artifactId>
-      <scope>test</scope>
-    </dependency>
-    <dependency>
-      <groupId>jakarta.inject</groupId>
-      <artifactId>jakarta.inject-api</artifactId>
-      <version>1.0.5</version>
-    </dependency>
-    <dependency>
-      <groupId>org.eclipse.jetty</groupId>
-      <artifactId>jetty-slf4j-impl</artifactId>
-      <scope>test</scope>
-    </dependency>
-    <dependency>
-      <groupId>org.eclipse.jetty</groupId>
-      <artifactId>jetty-home</artifactId>
-      <type>zip</type>
-      <scope>test</scope>
-    </dependency>
-    <dependency>
-      <groupId>org.eclipse.jetty</groupId>
-      <artifactId>jetty-client</artifactId>
-      <scope>test</scope>
-    </dependency>
-    <dependency>
-      <groupId>org.eclipse.jetty.http2</groupId>
-      <artifactId>http2-http-client-transport</artifactId>
-      <scope>test</scope>
-    </dependency>
-    <dependency>
-      <groupId>org.eclipse.jetty.http3</groupId>
-      <artifactId>http3-http-client-transport</artifactId>
-      <scope>test</scope>
-    </dependency>
-    <dependency>
-      <groupId>org.eclipse.jetty.demos</groupId>
-      <artifactId>demo-simple-webapp</artifactId>
-      <type>war</type>
-      <scope>test</scope>
-    </dependency>
-    <dependency>
-      <groupId>org.eclipse.jetty.tests</groupId>
-      <artifactId>test-simple-session-webapp</artifactId>
-      <version>${project.version}</version>
-      <type>war</type>
-      <scope>test</scope>
-    </dependency>
-    <dependency>
-      <groupId>org.eclipse.jetty.tests</groupId>
-      <artifactId>test-weld-cdi-webapp</artifactId>
-      <version>${project.version}</version>
-      <type>war</type>
-      <scope>test</scope>
-    </dependency>
-    <dependency>
-      <groupId>org.eclipse.jetty.demos</groupId>
-      <artifactId>demo-jetty-webapp</artifactId>
-      <type>war</type>
-      <scope>test</scope>
-    </dependency>
-    <dependency>
-      <groupId>org.eclipse.jetty.toolchain</groupId>
-      <artifactId>jetty-test-helper</artifactId>
-    </dependency>
-    <dependency>
-      <groupId>org.junit.jupiter</groupId>
-      <artifactId>junit-jupiter</artifactId>
-    </dependency>
-    <dependency>
-      <groupId>org.eclipse.jetty</groupId>
-      <artifactId>jetty-unixsocket-server</artifactId>
-      <scope>test</scope>
-    </dependency>
-    <dependency>
-      <groupId>org.eclipse.jetty</groupId>
-      <artifactId>jetty-unixsocket-client</artifactId>
-      <scope>test</scope>
-    </dependency>
-    <dependency>
-      <groupId>org.eclipse.jetty.websocket</groupId>
-      <artifactId>websocket-jetty-client</artifactId>
-      <scope>test</scope>
-    </dependency>
-    <dependency>
-      <groupId>org.eclipse.jetty</groupId>
-      <artifactId>jetty-util-ajax</artifactId>
-      <scope>test</scope>
-    </dependency>
-    <dependency>
-      <groupId>org.eclipse.jetty.websocket</groupId>
-      <artifactId>websocket-jetty-api</artifactId>
-      <scope>test</scope>
-    </dependency>
-    <dependency>
-      <groupId>org.eclipse.jetty</groupId>
-      <artifactId>jetty-openid</artifactId>
-      <scope>test</scope>
-    </dependency>
-    <dependency>
-      <groupId>org.eclipse.jetty.tests</groupId>
-      <artifactId>test-felix-webapp</artifactId>
-      <version>${project.version}</version>
-      <scope>test</scope>
-      <type>war</type>
-    </dependency>
-    <dependency>
-      <groupId>org.eclipse.jetty.tests</groupId>
-      <artifactId>test-websocket-webapp</artifactId>
-      <version>${project.version}</version>
-      <scope>test</scope>
-      <type>war</type>
-    </dependency>
-    <dependency>
-      <groupId>org.eclipse.jetty.tests</groupId>
-      <artifactId>test-bad-websocket-webapp</artifactId>
-      <version>${project.version}</version>
-      <scope>test</scope>
-      <type>war</type>
-    </dependency>
-    <dependency>
-      <groupId>org.testcontainers</groupId>
-      <artifactId>testcontainers</artifactId>
-      <scope>test</scope>
-    </dependency>
-    <dependency>
-      <groupId>org.testcontainers</groupId>
-      <artifactId>mariadb</artifactId>
-      <scope>test</scope>
-    </dependency>
-    <dependency>
-      <groupId>org.testcontainers</groupId>
-      <artifactId>gcloud</artifactId>
-      <scope>test</scope>
-    </dependency>
-    <dependency>
-      <groupId>org.testcontainers</groupId>
-      <artifactId>mongodb</artifactId>
-      <scope>test</scope>
-    </dependency>
-    <dependency>
-      <groupId>org.testcontainers</groupId>
-      <artifactId>junit-jupiter</artifactId>
-      <scope>test</scope>
-    </dependency>
-    <dependency>
-      <groupId>org.mariadb.jdbc</groupId>
-      <artifactId>mariadb-java-client</artifactId>
-      <scope>test</scope>
-    </dependency>
-  </dependencies>
->>>>>>> dddb846a
 
   <build>
     <pluginManagement>
