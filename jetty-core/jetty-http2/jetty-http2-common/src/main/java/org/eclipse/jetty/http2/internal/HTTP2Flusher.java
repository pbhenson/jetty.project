--- conflicted
+++ resolved
@@ -308,7 +308,7 @@
 
     private void finish()
     {
-        release(false);
+        release();
         processedEntries.forEach(HTTP2Session.Entry::succeeded);
         processedEntries.clear();
         invocationType = InvocationType.NON_BLOCKING;
@@ -328,15 +328,12 @@
         }
     }
 
-    private void release(boolean failure)
+    private void release()
     {
         if (!released)
         {
             released = true;
-            if (failure)
-                accumulator.releaseForRemoval();
-            else
-                accumulator.release();
+            accumulator.release();
         }
     }
 
@@ -349,10 +346,6 @@
     @Override
     protected void onFailure(Throwable x)
     {
-<<<<<<< HEAD
-        release(true);
-=======
->>>>>>> a6fa5bfc
         Throwable closed;
         Set<HTTP2Session.Entry> allEntries;
         try (AutoLock ignored = lock.lock())
