--- conflicted
+++ resolved
@@ -146,7 +146,6 @@
         {
             res.add(systemProperty("org.ops4j.pax.url.mvn.settings").value(System.getProperty("settingsFilePath")));
         }
-<<<<<<< HEAD
         
         //make src/test/resources/jetty-logging.properties visible to jetty in the osgi container        
         TinyBundle loggingPropertiesBundle = TinyBundles.bundle();
@@ -156,10 +155,8 @@
         loggingPropertiesBundle.add(FragmentActivator.class);
         res.add(CoreOptions.streamBundle(loggingPropertiesBundle.build()).noStart());
         res.add(mavenBundle().groupId("org.eclipse.jetty.toolchain").artifactId("jetty-servlet-api").versionAsInProject().start());
-=======
         res.add(mavenBundle().groupId("org.eclipse.platform").artifactId("org.eclipse.osgi.util").versionAsInProject());
         res.add(mavenBundle().groupId("org.eclipse.platform").artifactId("org.eclipse.osgi.services").versionAsInProject());
->>>>>>> f0a2ab4f
         res.add(mavenBundle().groupId("org.ow2.asm").artifactId("asm").versionAsInProject().start());
         res.add(mavenBundle().groupId("org.ow2.asm").artifactId("asm-commons").versionAsInProject().start());
         res.add(mavenBundle().groupId("org.ow2.asm").artifactId("asm-tree").versionAsInProject().start());
