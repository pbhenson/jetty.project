//
//  ========================================================================
//  Copyright (c) 1995-2019 Mort Bay Consulting Pty. Ltd.
//  ------------------------------------------------------------------------
//  All rights reserved. This program and the accompanying materials
//  are made available under the terms of the Eclipse Public License v1.0
//  and Apache License v2.0 which accompanies this distribution.
//
//      The Eclipse Public License is available at
//      http://www.eclipse.org/legal/epl-v10.html
//
//      The Apache License v2.0 is available at
//      http://www.opensource.org/licenses/apache2.0.php
//
//  You may elect to redistribute this code under either of these licenses.
//  ========================================================================
//

package org.eclipse.jetty.xml;

import java.io.IOException;
import java.io.InputStream;
import java.io.StringReader;
import java.lang.reflect.Array;
import java.lang.reflect.Constructor;
import java.lang.reflect.Field;
import java.lang.reflect.InvocationTargetException;
import java.lang.reflect.Method;
import java.lang.reflect.Modifier;
import java.net.InetAddress;
import java.net.MalformedURLException;
import java.net.URI;
import java.net.URL;
import java.net.UnknownHostException;
import java.nio.file.Path;
import java.nio.file.Paths;
import java.security.AccessController;
import java.security.PrivilegedExceptionAction;
import java.util.ArrayList;
import java.util.Collection;
import java.util.Collections;
import java.util.HashMap;
import java.util.HashSet;
import java.util.LinkedList;
import java.util.List;
import java.util.Locale;
import java.util.Map;
import java.util.Properties;
import java.util.Queue;
import java.util.ServiceLoader;
import java.util.Set;

import org.eclipse.jetty.util.LazyList;
import org.eclipse.jetty.util.Loader;
import org.eclipse.jetty.util.MultiException;
import org.eclipse.jetty.util.StringUtil;
import org.eclipse.jetty.util.TypeUtil;
import org.eclipse.jetty.util.component.LifeCycle;
import org.eclipse.jetty.util.log.Log;
import org.eclipse.jetty.util.log.Logger;
import org.eclipse.jetty.util.resource.Resource;
import org.xml.sax.InputSource;
import org.xml.sax.SAXException;

/**
 * <p>Configures objects from XML.</p>
 * <p>This class reads an XML file conforming to the configure.dtd DTD
 * and uses it to configure and object by calling set, put or other methods on the object.</p>
 * <p>The actual XML file format may be changed (eg to spring XML) by implementing the
 * {@link ConfigurationProcessorFactory} interface to be found by the
 * {@link ServiceLoader} by using the DTD and first tag element in the file.
 * Note that DTD will be null if validation is off.</p>
 * <p>The configuration can be parameterised with properties that are looked up via the
 * Property XML element and set on the configuration via the map returned from
 * {@link #getProperties()}</p>
 * <p>The configuration can create and lookup beans by ID.  If multiple configurations are used, then it
 * is good practise to copy the entries from the {@link #getIdMap()} of a configuration to the next
 * configuration so that they can share an ID space for beans.</p>
 */
public class XmlConfiguration
{
    private static final Logger LOG = Log.getLogger(XmlConfiguration.class);
    private static final Class<?>[] __primitives =
    {
        Boolean.TYPE, Character.TYPE, Byte.TYPE, Short.TYPE, Integer.TYPE, Long.TYPE, Float.TYPE, Double.TYPE, Void.TYPE
    };
    private static final Class<?>[] __boxedPrimitives =
    {
        Boolean.class, Character.class, Byte.class, Short.class, Integer.class, Long.class, Float.class, Double.class, Void.class
    };
    private static final Class<?>[] __supportedCollections =
    {
        ArrayList.class, HashSet.class, Queue.class, List.class, Set.class, Collection.class
    };
    private static final Iterable<ConfigurationProcessorFactory> __factoryLoader = ServiceLoader.load(ConfigurationProcessorFactory.class);
    private static final XmlParser __parser = initParser();

    private static XmlParser initParser()
    {
        XmlParser parser = new XmlParser();
<<<<<<< HEAD
        Class<?> klass = XmlConfiguration.class;
        URL config60 = klass.getResource("configure_6_0.dtd");
        URL config76 = klass.getResource("configure_7_6.dtd");
        URL config90 = klass.getResource("configure_9_0.dtd");
        URL config93 = klass.getResource("configure_9_3.dtd");
        parser.redirectEntity("configure.dtd",config93);
        parser.redirectEntity("configure_1_0.dtd",config60);
        parser.redirectEntity("configure_1_1.dtd",config60);
        parser.redirectEntity("configure_1_2.dtd",config60);
        parser.redirectEntity("configure_1_3.dtd",config60);
        parser.redirectEntity("configure_6_0.dtd",config60);
        parser.redirectEntity("configure_7_6.dtd",config76);
        parser.redirectEntity("configure_9_0.dtd",config90);
        parser.redirectEntity("configure_9_3.dtd",config93);

        parser.redirectEntity("http://jetty.mortbay.org/configure.dtd",config93);
        parser.redirectEntity("http://jetty.mortbay.org/configure_9_3.dtd",config93);
        parser.redirectEntity("http://jetty.eclipse.org/configure.dtd",config93);
        parser.redirectEntity("http://www.eclipse.org/jetty/configure.dtd",config93);
        parser.redirectEntity("http://www.eclipse.org/jetty/configure_9_3.dtd",config93);
        
        parser.redirectEntity("-//Mort Bay Consulting//DTD Configure//EN",config93);
        parser.redirectEntity("-//Jetty//Configure//EN",config93);

=======
        URL config60 = loader.getResource("org/eclipse/jetty/xml/configure_6_0.dtd");
        URL config76 = loader.getResource("org/eclipse/jetty/xml/configure_7_6.dtd");
        URL config90 = loader.getResource("org/eclipse/jetty/xml/configure_9_0.dtd");
        URL config93 = loader.getResource("org/eclipse/jetty/xml/configure_9_3.dtd");
        parser.redirectEntity("configure.dtd", config90);
        parser.redirectEntity("configure_1_0.dtd", config60);
        parser.redirectEntity("configure_1_1.dtd", config60);
        parser.redirectEntity("configure_1_2.dtd", config60);
        parser.redirectEntity("configure_1_3.dtd", config60);
        parser.redirectEntity("configure_6_0.dtd", config60);
        parser.redirectEntity("configure_7_6.dtd", config76);
        parser.redirectEntity("configure_9_0.dtd", config90);
        parser.redirectEntity("configure_9_3.dtd", config93);
        parser.redirectEntity("http://jetty.mortbay.org/configure.dtd", config93);
        parser.redirectEntity("http://jetty.eclipse.org/configure.dtd", config93);
        parser.redirectEntity("http://www.eclipse.org/jetty/configure.dtd", config93);
        parser.redirectEntity("-//Mort Bay Consulting//DTD Configure//EN", config93);
        parser.redirectEntity("-//Jetty//Configure//EN", config93);
>>>>>>> 62fed864
        return parser;
    }

    /**
     * Set the standard IDs and properties expected in a jetty XML file:
     * <ul>
     * <li>RefId Server</li>
     * <li>Property jetty.home</li>
     * <li>Property jetty.home.uri</li>
     * <li>Property jetty.base</li>
     * <li>Property jetty.base.uri</li>
     * <li>Property jetty.webapps</li>
     * <li>Property jetty.webapps.uri</li>
     * </ul>
     *
     * @param server The Server object to set
     * @param webapp The webapps Resource
     */
    public void setJettyStandardIdsAndProperties(Object server, Resource webapp)
    {
        try
        {
            if (server != null)
                getIdMap().put("Server", server);

            Path home = Paths.get(System.getProperty("jetty.home", "."));
            getProperties().put("jetty.home", home.toString());
            getProperties().put("jetty.home.uri", normalizeURI(home.toUri().toASCIIString()));

            Path base = Paths.get(System.getProperty("jetty.base", home.toString()));
            getProperties().put("jetty.base", base.toString());
            getProperties().put("jetty.base.uri", normalizeURI(base.toUri().toASCIIString()));

            if (webapp != null)
            {
                Path webappPath = webapp.getFile().toPath().toAbsolutePath();
                getProperties().put("jetty.webapp", webappPath.toString());
                getProperties().put("jetty.webapps", webappPath.getParent().toString());
                getProperties().put("jetty.webapps.uri", normalizeURI(webappPath.getParent().toUri().toString()));
            }
        }
        catch (Exception e)
        {
            LOG.warn(e);
        }
    }

    public static String normalizeURI(String uri)
    {
        if (uri.endsWith("/"))
            return uri.substring(0, uri.length() - 1);
        return uri;
    }

    private final Map<String, Object> _idMap = new HashMap<>();
    private final Map<String, String> _propertyMap = new HashMap<>();
    private final URL _url;
    private final String _dtd;
    private ConfigurationProcessor _processor;

    /**
     * Reads and parses the XML configuration file.
     *
     * @param configuration the URL of the XML configuration
     * @throws IOException if the configuration could not be read
     * @throws SAXException if the configuration could not be parsed
     */
    public XmlConfiguration(URL configuration) throws SAXException, IOException
    {
        synchronized (__parser)
        {
            _url = configuration;
            setConfig(__parser.parse(configuration.toString()));
            _dtd = __parser.getDTD();
        }
    }

    /**
     * Reads and parses the XML configuration file.
     *
     * @param configuration the URI of the XML configuration
     * @throws IOException if the configuration could not be read
     * @throws SAXException if the configuration could not be parsed
     */
    public XmlConfiguration(URI configuration) throws SAXException, IOException
    {
        synchronized (__parser)
        {
            _url=configuration.toURL();
            setConfig(__parser.parse(configuration.toString()));
            _dtd=__parser.getDTD();
        }
    }

    /**
     * Reads and parses the XML configuration string.
     *
     * @param configuration String of XML configuration commands excluding the normal XML preamble.
     * The String should start with a "&lt;Configure ....&gt;" element.
     * @throws IOException if the configuration could not be read
     * @throws SAXException if the configuration could not be parsed
     */
    public XmlConfiguration(String configuration) throws SAXException, IOException
    {
        configuration = "<?xml version=\"1.0\" encoding=\"utf-8\"?>\n<!DOCTYPE Configure PUBLIC \"-//Jetty//Configure//EN\" \"http://eclipse.org/jetty/configure.dtd\">"
                            + configuration;
        InputSource source = new InputSource(new StringReader(configuration));
        synchronized (__parser)
        {
            _url = null;
            setConfig(__parser.parse(source));
            _dtd = __parser.getDTD();
        }
    }

    /**
     * Reads and parses the XML configuration stream.
     *
     * @param configuration An input stream containing a complete configuration file
     * @throws IOException if the configuration could not be read
     * @throws SAXException if the configuration could not be parsed
     */
    public XmlConfiguration(InputStream configuration) throws SAXException, IOException
    {
        InputSource source = new InputSource(configuration);
        synchronized (__parser)
        {
            _url = null;
            setConfig(__parser.parse(source));
            _dtd = __parser.getDTD();
        }
    }

    private void setConfig(XmlParser.Node config)
    {
        if ("Configure".equals(config.getTag()))
        {
            _processor = new JettyXmlConfiguration();
        }
        else if (__factoryLoader != null)
        {
            for (ConfigurationProcessorFactory factory : __factoryLoader)
            {
                _processor = factory.getConfigurationProcessor(_dtd, config.getTag());
                if (_processor != null)
                    break;
            }
            if (_processor == null)
                throw new IllegalStateException("Unknown configuration type: " + config.getTag() + " in " + this);
        }
        else
        {
            throw new IllegalArgumentException("Unknown XML tag:" + config.getTag());
        }
        _processor.init(_url, config, this);
    }

    /**
     * Get the map of ID String to Objects that is used to hold
     * and lookup any objects by ID.
     * <p>
     * A New, Get or Call XML element may have an
     * id attribute which will cause the resulting object to be placed into
     * this map.  A Ref XML element will lookup an object from this map.</p>
     * <p>
     * When chaining configuration files, it is good practise to copy the
     * ID entries from the ID map to the map of the next configuration, so
     * that they may share an ID space
     * </p>
     *
     * @return A modifiable map of ID strings to Objects
     */
    public Map<String, Object> getIdMap()
    {
        return _idMap;
    }

    /**
     * Get the map of properties used by the Property XML element
     * to parametrize configuration.
     *
     * @return A modifiable map of properties.
     */
    public Map<String, String> getProperties()
    {
        return _propertyMap;
    }

    /**
     * Applies the XML configuration script to the given object.
     *
     * @param obj The object to be configured, which must be of a type or super type
     * of the class attribute of the &lt;Configure&gt; element.
     * @return the configured object
     * @throws Exception if the configuration fails
     */
    public Object configure(Object obj) throws Exception
    {
        return _processor.configure(obj);
    }

    /**
     * Applies the XML configuration script.
     * If the root element of the configuration has an ID, an object is looked up by ID and its type checked
     * against the root element's type.
     * Otherwise a new object of the type specified by the root element is created.
     *
     * @return The newly created configured object.
     * @throws Exception if the configuration fails
     */
    public Object configure() throws Exception
    {
        return _processor.configure();
    }

    /**
     * Initialize a new Object defaults.
     * <p>This method must be called by any {@link ConfigurationProcessor} when it
     * creates a new instance of an object before configuring it, so that a derived
     * XmlConfiguration class may inject default values.
     *
     * @param object the object to initialize defaults on
     */
    public void initializeDefaults(Object object)
    {
    }

    private static class JettyXmlConfiguration implements ConfigurationProcessor
    {
        private String _url;
        XmlParser.Node _root;
        XmlConfiguration _configuration;

        @Override
        public void init(URL url, XmlParser.Node root, XmlConfiguration configuration)
        {
            _url = url == null ? null : url.toString();
            _root = root;
            _configuration = configuration;
        }

        @Override
        public Object configure(Object obj) throws Exception
        {
            // Check the class of the object
            Class<?> oClass = nodeClass(_root);
            if (oClass != null && !oClass.isInstance(obj))
            {
                String loaders = (oClass.getClassLoader() == obj.getClass().getClassLoader()) ? "" : "Object Class and type Class are from different loaders.";
                throw new IllegalArgumentException("Object of class '" + obj.getClass().getCanonicalName() + "' is not of type '" + oClass.getCanonicalName() + "'. " + loaders + " in " + _url);
            }
            String id = _root.getAttribute("id");
            if (id != null)
                _configuration.getIdMap().put(id, obj);
            configure(obj, _root, 0);
            return obj;
        }

        @Override
        public Object configure() throws Exception
        {
            Class<?> oClass = nodeClass(_root);

            String id = _root.getAttribute("id");
            Object obj = id == null ? null : _configuration.getIdMap().get(id);

            int index = 0;
            if (obj == null && oClass != null)
            {
                index = _root.size();
                Map<String, Object> namedArgMap = new HashMap<>();

                List<Object> arguments = new LinkedList<>();
                for (int i = 0; i < _root.size(); i++)
                {
                    Object o = _root.get(i);
                    if (o instanceof String)
                        continue;

                    XmlParser.Node node = (XmlParser.Node)o;
                    if (node.getTag().equals("Arg"))
                    {
                        String namedAttribute = node.getAttribute("name");
                        Object value = value(null, (XmlParser.Node)o);
                        if (namedAttribute != null)
                            namedArgMap.put(namedAttribute, value);
                        arguments.add(value);
                    }
                    else
                    {
                        index = i;
                        break;
                    }
                }

                try
                {
                    if (namedArgMap.size() > 0)
                        obj = TypeUtil.construct(oClass, arguments.toArray(), namedArgMap);
                    else
                        obj = TypeUtil.construct(oClass, arguments.toArray());
                }
                catch (NoSuchMethodException x)
                {
                    throw new IllegalStateException(String.format("No constructor %s(%s,%s) in %s", oClass, arguments, namedArgMap, _url));
                }
            }
            if (id != null)
                _configuration.getIdMap().put(id, obj);

            _configuration.initializeDefaults(obj);
            configure(obj, _root, index);
            return obj;
        }

        private static Class<?> nodeClass(XmlParser.Node node) throws ClassNotFoundException
        {
            String className = node.getAttribute("class");
            if (className == null)
                return null;
            return Loader.loadClass(className);
        }

        /**
         * Recursive configuration routine.
         * This method applies the nested Set, Put, Call, etc. elements to the given object.
         *
         * @param obj the object to configure
         * @param cfg the XML nodes of the configuration
         * @param i the index of the XML nodes
         * @throws Exception if the configuration fails
         */
        public void configure(Object obj, XmlParser.Node cfg, int i) throws Exception
        {
            // Object already constructed so skip any arguments
            for (; i < cfg.size(); i++)
            {
                Object o = cfg.get(i);
                if (o instanceof String)
                    continue;
                XmlParser.Node node = (XmlParser.Node)o;
                if ("Arg".equals(node.getTag()))
                {
                    LOG.warn("Ignored arg: " + node);
                    continue;
                }
                break;
            }

            // Process real arguments
            for (; i < cfg.size(); i++)
            {
                Object o = cfg.get(i);
                if (o instanceof String)
                    continue;
                XmlParser.Node node = (XmlParser.Node)o;

                try
                {
                    String tag = node.getTag();
                    switch (tag)
                    {
                        case "Set":
                            set(obj, node);
                            break;
                        case "Put":
                            put(obj, node);
                            break;
                        case "Call":
                            call(obj, node);
                            break;
                        case "Get":
                            get(obj, node);
                            break;
                        case "New":
                            newObj(obj, node);
                            break;
                        case "Array":
                            newArray(obj, node);
                            break;
                        case "Map":
                            newMap(obj, node);
                            break;
                        case "Ref":
                            refObj(node);
                            break;
                        case "Property":
                            propertyObj(node);
                            break;
                        case "SystemProperty":
                            systemPropertyObj(node);
                            break;
                        case "Env":
                            envObj(node);
                            break;
                        default:
                            throw new IllegalStateException("Unknown tag: " + tag + " in " + _url);
                    }
                }
                catch (Exception e)
                {
                    LOG.warn("Config error at " + node, e.toString() + " in " + _url);
                    throw e;
                }
            }
        }

        /**
         * <p>Call a setter method.</p>
         * <p>This method makes a best effort to find a matching set method.
         * The type of the value is used to find a suitable set method by:</p>
         * <ol>
         *     <li>Trying for a trivial type match</li>
         *     <li>Looking for a native type match</li>
         *     <li>Trying all correctly named methods for an auto conversion</li>
         *     <li>Attempting to construct a suitable value from original value</li>
         * </ol>
         *
         * @param obj the enclosing object
         * @param node the &lt;Set&gt; XML node
         */
        private void set(Object obj, XmlParser.Node node) throws Exception
        {
            String attr = node.getAttribute("name");
            String name = "set" + attr.substring(0, 1).toUpperCase(Locale.ENGLISH) + attr.substring(1);
            Object value = value(obj, node);
            Object[] arg = {value};

            Class<?> oClass = nodeClass(node);
            if (oClass != null)
                obj = null;
            else
                oClass = obj.getClass();

            Class<?>[] vClass = {Object.class};
            if (value != null)
                vClass[0] = value.getClass();

            if (LOG.isDebugEnabled())
                LOG.debug("XML " + (obj != null ? obj.toString() : oClass.getName()) + "." + name + "(" + value + ")");

            MultiException me = new MultiException();

            // Try for trivial match
            try
            {
                Method set = oClass.getMethod(name, vClass);
                set.invoke(obj, arg);
                return;
            }
            catch (IllegalArgumentException | IllegalAccessException | NoSuchMethodException e)
            {
                LOG.ignore(e);
                me.add(e);
            }

            // Try for native match
            try
            {
                Field type = vClass[0].getField("TYPE");
                vClass[0] = (Class<?>)type.get(null);
                Method set = oClass.getMethod(name, vClass);
                set.invoke(obj, arg);
                return;
            }
            catch (NoSuchFieldException | IllegalArgumentException | IllegalAccessException | NoSuchMethodException e)
            {
                LOG.ignore(e);
                me.add(e);
            }

            // Try a field
            try
            {
                Field field = oClass.getField(attr);
                if (Modifier.isPublic(field.getModifiers()))
                {
                    field.set(obj, value);
                    return;
                }
            }
            catch (NoSuchFieldException e)
            {
                LOG.ignore(e);
                me.add(e);
            }

            // Search for a match by trying all the set methods
            Method[] sets = oClass.getMethods();
            Method set = null;
            String types = null;
            for (Method setter : sets)
            {
                if (setter.getParameterCount() != 1)
                    continue;
                Class<?>[] paramTypes = setter.getParameterTypes();
                if (name.equals(setter.getName()))
                {
                    types = types == null ? paramTypes[0].getName() : (types + "," + paramTypes[0].getName());
                    // lets try it
                    try
                    {
                        set = setter;
                        setter.invoke(obj, arg);
                        return;
                    }
                    catch (IllegalArgumentException | IllegalAccessException e)
                    {
                        LOG.ignore(e);
                        me.add(e);
                    }

                    try
                    {
                        for (Class<?> c : __supportedCollections)
                        {
                            if (paramTypes[0].isAssignableFrom(c))
                            {
                                setter.invoke(obj, convertArrayToCollection(value, c));
                                return;
                            }
                        }
                    }
                    catch (IllegalAccessException e)
                    {
                        LOG.ignore(e);
                        me.add(e);
                    }
                }
            }

            // Try converting the arg to the last set found.
            if (set != null)
            {
                try
                {
                    Class<?> sClass = set.getParameterTypes()[0];
                    if (sClass.isPrimitive())
                    {
                        for (int t = 0; t < __primitives.length; t++)
                        {
                            if (sClass.equals(__primitives[t]))
                            {
                                sClass = __boxedPrimitives[t];
                                break;
                            }
                        }
                    }
                    Constructor<?> cons = sClass.getConstructor(vClass);
                    arg[0] = cons.newInstance(arg);
                    _configuration.initializeDefaults(arg[0]);
                    set.invoke(obj, arg);
                    return;
                }
                catch (NoSuchMethodException | IllegalAccessException | InstantiationException e)
                {
                    LOG.ignore(e);
                    me.add(e);
                }
            }

            // No Joy
            String message = oClass + "." + name + "(" + vClass[0] + ")";
            if (types != null)
                message += ". Found setters for " + types;
            NoSuchMethodException failure = new NoSuchMethodException(message);
            for (int i = 0; i < me.size(); i++)
            {
                failure.addSuppressed(me.getThrowable(i));
            }
            throw failure;
        }

        /**
         * @param array the array to convert
         * @param collectionType the desired collection type
         * @return a collection of the desired type if the array can be converted
         */
        private static Collection<?> convertArrayToCollection(Object array, Class<?> collectionType)
        {
            if (array == null)
                return null;
            Collection<?> collection = null;
            if (array.getClass().isArray())
            {
                if (collectionType.isAssignableFrom(ArrayList.class))
                    collection = convertArrayToArrayList(array);
                else if (collectionType.isAssignableFrom(HashSet.class))
                    collection = new HashSet<>(convertArrayToArrayList(array));
            }
            if (collection == null)
                throw new IllegalArgumentException("Can't convert \"" + array.getClass() + "\" to " + collectionType);
            return collection;
        }

        private static ArrayList<Object> convertArrayToArrayList(Object array)
        {
            int length = Array.getLength(array);
            ArrayList<Object> list = new ArrayList<>(length);
            for (int i = 0; i < length; i++)
            {
                list.add(Array.get(array, i));
            }
            return list;
        }

        /**
         * <p>Calls a put method.</p>
         *
         * @param obj the enclosing map object
         * @param node the &lt;Put&gt; XML node
         */
        private void put(Object obj, XmlParser.Node node) throws Exception
        {
            if (!(obj instanceof Map))
                throw new IllegalArgumentException("Object for put is not a Map: " + obj);
            @SuppressWarnings("unchecked")
            Map<Object, Object> map = (Map<Object, Object>)obj;

            String name = node.getAttribute("name");
            Object value = value(obj, node);
            map.put(name, value);
            if (LOG.isDebugEnabled())
                LOG.debug("XML " + obj + ".put(" + name + "," + value + ")");
        }

        /**
         * <p>Calls a getter method.</p>
         * <p>Any object returned from the call is passed to the configure method to consume the remaining elements.</p>
         * <p>If the "class" attribute is present and its value is "class", then the class instance itself is returned.</p>
         *
         * @param obj the enclosing object
         * @param node the &lt;Get&gt; XML node
         * @return the result of the getter invocation
         */
        private Object get(Object obj, XmlParser.Node node) throws Exception
        {
            Class<?> oClass = nodeClass(node);
            if (oClass != null)
                obj = null;
            else
                oClass = obj.getClass();

            String name = node.getAttribute("name");
            String id = node.getAttribute("id");
            if (LOG.isDebugEnabled())
                LOG.debug("XML get " + name);

            try
            {
                // Handle getClass explicitly
                if ("class".equalsIgnoreCase(name))
                {
                    obj = oClass;
                }
                else
                {
                    // Try calling a getXxx method.
                    Method method = oClass.getMethod("get" + name.substring(0, 1).toUpperCase(Locale.ENGLISH) + name.substring(1));
                    obj = method.invoke(obj);
                }
                if (id != null)
                    _configuration.getIdMap().put(id, obj);
                configure(obj, node, 0);
            }
            catch (NoSuchMethodException nsme)
            {
                try
                {
                    // Try the field.
                    Field field = oClass.getField(name);
                    obj = field.get(obj);
                    configure(obj, node, 0);
                }
                catch (NoSuchFieldException nsfe)
                {
                    throw nsme;
                }
            }
            return obj;
        }

        /**
         * <p>Calls a method.</p>
         * <p>A method is selected by trying all methods with matching names and number of arguments.
         * Any object returned from the call is passed to the configure method to consume the remaining elements.
         * Note that if this is a static call we consider only methods declared directly in the given class,
         * i.e. we ignore any static methods in superclasses.
         *
         * @param obj the enclosing object
         * @param node the &lt;Call&gt; XML node
         * @return the result of the method invocation
         */
        private Object call(Object obj, XmlParser.Node node) throws Exception
        {
            AttrOrElementNode aoeNode = new AttrOrElementNode(obj, node, "Id", "Name", "Class", "Arg");
            String id = aoeNode.getString("Id");
            String name = aoeNode.getString("Name");
            String clazz = aoeNode.getString("Class");
            List<Object> args = aoeNode.getList("Arg");

            Class<?> oClass;
            if (clazz != null)
            {
                // static call
                oClass = Loader.loadClass(clazz);
                obj = null;
            }
            else if (obj != null)
            {
                oClass = obj.getClass();
            }
            else
                throw new IllegalArgumentException(node.toString());

            if (LOG.isDebugEnabled())
                LOG.debug("XML call " + name);

            try
            {
                Object nobj = TypeUtil.call(oClass, name, obj, args.toArray(new Object[0]));
                if (id != null)
                    _configuration.getIdMap().put(id, nobj);
                configure(nobj, node, aoeNode.getNext());
                return nobj;
            }
            catch (NoSuchMethodException e)
            {
                throw new IllegalStateException("No Method: " + node + " on " + oClass, e);
            }
        }

        /**
         * <p>Creates a new value object.</p>
         *
         * @param obj the enclosing object
         * @param node the &lt;New&gt; XML node
         * @return the result of the constructor invocation
         */
        private Object newObj(Object obj, XmlParser.Node node) throws Exception
        {
            AttrOrElementNode aoeNode = new AttrOrElementNode(obj, node, "Id", "Class", "Arg");
            String id = aoeNode.getString("Id");
            String clazz = aoeNode.getString("Class");
            List<XmlParser.Node> argNodes = aoeNode.getNodes("Arg");

            if (LOG.isDebugEnabled())
                LOG.debug("XML new " + clazz);

            Class<?> oClass = Loader.loadClass(clazz);

            // Find the <Arg> elements
            Map<String, Object> namedArgMap = new HashMap<>();
            List<Object> arguments = new LinkedList<>();
            for (XmlParser.Node child : argNodes)
            {
                String namedAttribute = child.getAttribute("name");
                Object value = value(obj, child);
                if (namedAttribute != null)
                {
                    // named arguments
                    namedArgMap.put(namedAttribute, value);
                }
                // raw arguments
                arguments.add(value);
            }

            Object nobj;
            try
            {
                if (namedArgMap.size() > 0)
                {
                    LOG.debug("using named mapping");
                    nobj = TypeUtil.construct(oClass, arguments.toArray(), namedArgMap);
                }
                else
                {
                    LOG.debug("using normal mapping");
                    nobj = TypeUtil.construct(oClass, arguments.toArray());
                }
            }
            catch (NoSuchMethodException e)
            {
                throw new IllegalStateException("No suitable constructor: " + node + " on " + obj);
            }

            if (id != null)
                _configuration.getIdMap().put(id, nobj);

            _configuration.initializeDefaults(nobj);
            configure(nobj, node, aoeNode.getNext());
            return nobj;
        }

        /**
         * <p>Returns a reference object mapped to an id.</p>
         *
         * @param node the &lt;Ref&gt; XML node
         * @return the result of the reference invocation
         */
        private Object refObj(XmlParser.Node node) throws Exception
        {
            String refid = node.getAttribute("refid");
            if (refid == null)
                refid = node.getAttribute("id");
            Object obj = _configuration.getIdMap().get(refid);
            if (obj == null && node.size() > 0)
                throw new IllegalStateException("No object for refid=" + refid);
            configure(obj, node, 0);
            return obj;
        }

        /**
         * <p>Creates a new array object.</p>
         *
         * @param obj the enclosing object
         * @param node the &lt;Array&gt; XML node
         * @return the newly created array
         */
        private Object newArray(Object obj, XmlParser.Node node) throws Exception
        {
            AttrOrElementNode aoeNode = new AttrOrElementNode(obj, node, "Id", "Type", "Item");
            String id = aoeNode.getString("Id");
            String type = aoeNode.getString("Type");
            List<XmlParser.Node> items = aoeNode.getNodes("Item");

            // Get the type
            Class<?> aClass = java.lang.Object.class;
            if (type != null)
            {
                aClass = TypeUtil.fromName(type);
                if (aClass == null)
                {
                    switch (type)
                    {
                        case "String":
                            aClass = String.class;
                            break;
                        case "URL":
                            aClass = URL.class;
                            break;
                        case "InetAddress":
                            aClass = InetAddress.class;
                            break;
                        default:
                            aClass = Loader.loadClass(type);
                            break;
                    }
                }
            }

            Object al = null;
            for (XmlParser.Node item : items)
            {
                String nid = item.getAttribute("id");
                Object v = value(obj, item);
                al = LazyList.add(al, (v == null && aClass.isPrimitive()) ? 0 : v);
                if (nid != null)
                    _configuration.getIdMap().put(nid, v);
            }

            Object array = LazyList.toArray(al, aClass);
            if (id != null)
                _configuration.getIdMap().put(id, array);
            return array;
        }

        /**
         * <p>Creates a new map object.</p>
         *
         * @param obj the enclosing object
         * @param node the &lt;Map&gt; XML node
         * @return the newly created map
         */
        private Object newMap(Object obj, XmlParser.Node node) throws Exception
        {
            AttrOrElementNode aoeNode = new AttrOrElementNode(node, "Id", "Entry");
            String id = aoeNode.getString("Id");
            List<XmlParser.Node> entries = aoeNode.getNodes("Entry");

            Map<Object, Object> map = new HashMap<>();
            if (id != null)
                _configuration.getIdMap().put(id, map);

            for (XmlParser.Node entry : entries)
            {
                if (!entry.getTag().equals("Entry"))
                    throw new IllegalStateException("Not an Entry");

                XmlParser.Node key = null;
                XmlParser.Node value = null;

                for (Object object : entry)
                {
                    if (object instanceof String)
                        continue;
                    XmlParser.Node item = (XmlParser.Node)object;
                    if (!item.getTag().equals("Item"))
                        throw new IllegalStateException("Not an Item");
                    if (key == null)
                        key = item;
                    else
                        value = item;
                }

                if (key == null || value == null)
                    throw new IllegalStateException("Missing Item in Entry");
                String kid = key.getAttribute("id");
                String vid = value.getAttribute("id");

                Object k = value(obj, key);
                Object v = value(obj, value);
                map.put(k, v);

                if (kid != null)
                    _configuration.getIdMap().put(kid, k);
                if (vid != null)
                    _configuration.getIdMap().put(vid, v);
            }

            return map;
        }

        /**
         * <p>Returns the value of a property.</p>
         *
         * @param node the &lt;Property&gt; XML node
         * @return the property value
         */
        private Object propertyObj(XmlParser.Node node) throws Exception
        {
            AttrOrElementNode aoeNode = new AttrOrElementNode(node, "Id", "Name", "Deprecated", "Default");
            String id = aoeNode.getString("Id");
            String name = aoeNode.getString("Name", true);
            List<Object> deprecated = aoeNode.getList("Deprecated");
            String dftValue = aoeNode.getString("Default");

            // Look for a value
            Map<String, String> properties = _configuration.getProperties();
            String value = properties.get(name);

            // Look for a deprecated name value
            String alternate = null;
            if (!deprecated.isEmpty())
            {
                for (Object d : deprecated)
                {
                    String v = properties.get(StringUtil.valueOf(d));
                    if (v != null)
                    {
                        if (value == null)
                            LOG.warn("Property '{}' is deprecated, use '{}' instead", d, name);
                        else
                            LOG.warn("Property '{}' is deprecated, value from '{}' used", d, name);
                    }
                    if (alternate == null)
                        alternate = v;
                }
            }

            // use alternate from deprecated
            if (value == null)
                value = alternate;

            // use default value
            if (value == null)
                value = dftValue;

            // Set value if ID set
            if (id != null)
                _configuration.getIdMap().put(id, value);
            return value;
        }

        /**
         * <p>Returns the value of a system property.</p>
         *
         * @param node the &lt;SystemProperty&gt; XML node
         * @return the property value
         */
        private Object systemPropertyObj(XmlParser.Node node) throws Exception
        {
            AttrOrElementNode aoeNode = new AttrOrElementNode(node, "Id", "Name", "Deprecated", "Default");
            String id = aoeNode.getString("Id");
            String name = aoeNode.getString("Name", true);
            List<Object> deprecated = aoeNode.getList("Deprecated");
            String dftValue = aoeNode.getString("Default");

            // Look for a value
            String value = System.getProperty(name);

            // Look for a deprecated name value
            String alternate = null;
            if (!deprecated.isEmpty())
            {
                for (Object d : deprecated)
                {
                    if (d == null)
                        continue;
                    String v = System.getProperty(d.toString());
                    if (v != null)
                    {
                        if (value == null)
                            LOG.warn("SystemProperty '{}' is deprecated, use '{}' instead", d, name);
                        else
                            LOG.warn("SystemProperty '{}' is deprecated, value from '{}' used", d, name);
                    }
                    if (alternate == null)
                        alternate = v;
                }
            }

            // use alternate from deprecated
            if (value == null)
                value = alternate;

            // use default value
            if (value == null)
                value = dftValue;

            // Set value if ID set
            if (id != null)
                _configuration.getIdMap().put(id, value);

            return value;
        }

        /**
         * <p>Returns the value of an environment property.</p>
         *
         * @param node the &lt;Env&gt; XML node
         * @return the environment property value
         */
        private Object envObj(XmlParser.Node node) throws Exception
        {
            AttrOrElementNode aoeNode = new AttrOrElementNode(node, "Id", "Name", "Deprecated", "Default");
            String id = aoeNode.getString("Id");
            String name = aoeNode.getString("Name", true);
            List<Object> deprecated = aoeNode.getList("Deprecated");
            String dftValue = aoeNode.getString("Default");

            // Look for a value
            String value = System.getenv(name);

            // Look for a deprecated name value
            if (value == null && !deprecated.isEmpty())
            {
                for (Object d : deprecated)
                {
                    value = System.getenv(StringUtil.valueOf(d));
                    if (value != null)
                    {
                        LOG.warn("Property '{}' is deprecated, use '{}' instead", d, name);
                        break;
                    }
                }
            }

            // use default value
            if (value == null)
                value = dftValue;

            // Set value if ID set
            if (id != null)
                _configuration.getIdMap().put(id, value);

            return value;
        }

        /**
         * <p>Returns the scalar value of an element</p>.
         * <p>If no value type is specified, then white space is trimmed out of the value.
         * If it contains multiple value elements they are added as strings before being
         * converted to any specified type.</p>
         *
         * @param obj the enclosing object
         * @param node the XML node
         * @return the value of the XML node
         */
        private Object value(Object obj, XmlParser.Node node) throws Exception
        {
            // Get the type
            String type = node.getAttribute("type");

            // Try a ref lookup
            Object value;
            String ref = node.getAttribute("ref");
            if (ref != null)
            {
                value = _configuration.getIdMap().get(ref);
            }
            else
            {
                // handle trivial case
                if (node.size() == 0)
                {
                    if ("String".equals(type))
                        return "";
                    return null;
                }

                // Trim values
                int first = 0;
                int last = node.size() - 1;

                // Handle default trim type
                if (!"String".equals(type))
                {
                    // Skip leading white
                    Object item;
                    while (first <= last)
                    {
                        item = node.get(first);
                        if (!(item instanceof String))
                            break;
                        item = ((String)item).trim();
                        if (((String)item).length() > 0)
                            break;
                        first++;
                    }

                    // Skip trailing white
                    while (first < last)
                    {
                        item = node.get(last);
                        if (!(item instanceof String))
                            break;
                        item = ((String)item).trim();
                        if (((String)item).length() > 0)
                            break;
                        last--;
                    }

                    // All white, so return null
                    if (first > last)
                        return null;
                }

                if (first == last)
                {
                    // Single Item value
                    value = itemValue(obj, node.get(first));
                }
                else
                {
                    // Get the multiple items as a single string
                    StringBuilder buf = new StringBuilder();
                    for (int i = first; i <= last; i++)
                    {
                        Object item = node.get(i);
                        buf.append(itemValue(obj, item));
                    }
                    value = buf.toString();
                }
            }

            // Untyped or unknown
            if (value == null)
            {
                if ("String".equals(type))
                    return "";
                return null;
            }

            // Try to type the object
            if (type == null)
            {
                if (value instanceof String)
                    return ((String)value).trim();
                return value;
            }

            if (isTypeMatchingClass(type, String.class))
                return value.toString();

            Class<?> pClass = TypeUtil.fromName(type);
            if (pClass != null)
                return TypeUtil.valueOf(pClass, value.toString());

            if (isTypeMatchingClass(type, URL.class))
            {
                if (value instanceof URL)
                    return value;
                try
                {
                    return new URL(value.toString());
                }
                catch (MalformedURLException e)
                {
                    throw new InvocationTargetException(e);
                }
            }

            if (isTypeMatchingClass(type, InetAddress.class))
            {
                if (value instanceof InetAddress)
                    return value;
                try
                {
                    return InetAddress.getByName(value.toString());
                }
                catch (UnknownHostException e)
                {
                    throw new InvocationTargetException(e);
                }
            }

            for (Class<?> collectionClass : __supportedCollections)
            {
                if (isTypeMatchingClass(type, collectionClass))
                    return convertArrayToCollection(value, collectionClass);
            }

            throw new IllegalStateException("Unknown type " + type);
        }

        private static boolean isTypeMatchingClass(String type, Class<?> classToMatch)
        {
            return classToMatch.getSimpleName().equalsIgnoreCase(type) || classToMatch.getName().equals(type);
        }

        /**
         * <p>Returns recursively the value of an element.</p>
         *
         * @param obj the enclosing object
         * @param item the initial element value
         * @return the recursive value of the element
         */
        private Object itemValue(Object obj, Object item) throws Exception
        {
            // String value
            if (item instanceof String)
                return item;

            XmlParser.Node node = (XmlParser.Node)item;
            String tag = node.getTag();
            if ("Call".equals(tag))
                return call(obj, node);
            if ("Get".equals(tag))
                return get(obj, node);
            if ("New".equals(tag))
                return newObj(obj, node);
            if ("Ref".equals(tag))
                return refObj(node);
            if ("Array".equals(tag))
                return newArray(obj, node);
            if ("Map".equals(tag))
                return newMap(obj, node);
            if ("Property".equals(tag))
                return propertyObj(node);
            if ("SystemProperty".equals(tag))
                return systemPropertyObj(node);
            if ("Env".equals(tag))
                return envObj(node);

            LOG.warn("Unknown value tag: " + node, new Throwable());
            return null;
        }

        private class AttrOrElementNode
        {
            final Object _obj;
            final XmlParser.Node _node;
            final Set<String> _elements = new HashSet<>();
            final int _next;

            AttrOrElementNode(XmlParser.Node node, String... elements)
            {
                this(null, node, elements);
            }

            AttrOrElementNode(Object obj, XmlParser.Node node, String... elements)
            {
                _obj = obj;
                _node = node;
                Collections.addAll(_elements, elements);

                int next = 0;
                for (Object o : _node)
                {
                    if (o instanceof String)
                    {
                        if (((String)o).trim().length() == 0)
                        {
                            next++;
                            continue;
                        }
                        break;
                    }

                    if (!(o instanceof XmlParser.Node))
                        break;

                    XmlParser.Node n = (XmlParser.Node)o;
                    if (!_elements.contains(n.getTag()))
                        break;

                    next++;
                }
                _next = next;
            }

            public int getNext()
            {
                return _next;
            }

            public String getString(String elementName) throws Exception
            {
                return StringUtil.valueOf(get(elementName, false));
            }

            public String getString(String elementName, boolean mandatory) throws Exception
            {
                return StringUtil.valueOf(get(elementName, mandatory));
            }

            public Object get(String elementName, boolean mandatory) throws Exception
            {
                String attrName = StringUtil.asciiToLowerCase(elementName);
                String attr = _node.getAttribute(attrName);
                Object value = attr;

                for (int i = 0; i < _next; i++)
                {
                    Object o = _node.get(i);
                    if (!(o instanceof XmlParser.Node))
                        continue;
                    XmlParser.Node n = (XmlParser.Node)o;
                    if (elementName.equals(n.getTag()))
                    {
                        if (attr != null)
                            throw new IllegalStateException("Cannot have attr '" + attrName + "' and element '" + elementName + "'");

                        value = value(_obj, n);
                        break;
                    }
                }

                if (mandatory && value == null)
                    throw new IllegalStateException("Must have attr '" + attrName + "' or element '" + elementName + "'");

                return value;
            }

            public List<Object> getList(String elementName) throws Exception
            {
                return getList(elementName, false);
            }

            public List<Object> getList(String elementName, boolean manditory) throws Exception
            {
                String attrName = StringUtil.asciiToLowerCase(elementName);
                final List<Object> values = new ArrayList<>();

                String attr = _node.getAttribute(attrName);
                if (attr != null)
                    values.addAll(StringUtil.csvSplit(null, attr, 0, attr.length()));

                for (int i = 0; i < _next; i++)
                {
                    Object o = _node.get(i);
                    if (!(o instanceof XmlParser.Node))
                        continue;
                    XmlParser.Node n = (XmlParser.Node)o;

                    if (elementName.equals(n.getTag()))
                    {
                        if (attr != null)
                            throw new IllegalStateException("Cannot have attr '" + attrName + "' and element '" + elementName + "'");

                        values.add(value(_obj, n));
                    }
                }

                if (manditory && values.isEmpty())
                    throw new IllegalStateException("Must have attr '" + attrName + "' or element '" + elementName + "'");

                return values;
            }

            public List<XmlParser.Node> getNodes(String elementName)
            {
                String attrName = StringUtil.asciiToLowerCase(elementName);
                final List<XmlParser.Node> values = new ArrayList<>();

                String attr = _node.getAttribute(attrName);
                if (attr != null)
                {
                    for (String a : StringUtil.csvSplit(null, attr, 0, attr.length()))
                    {
                        // create a fake node
                        XmlParser.Node n = new XmlParser.Node(null, elementName, null);
                        n.add(a);
                        values.add(n);
                    }
                }

                for (int i = 0; i < _next; i++)
                {
                    Object o = _node.get(i);
                    if (!(o instanceof XmlParser.Node))
                        continue;
                    XmlParser.Node n = (XmlParser.Node)o;

                    if (elementName.equals(n.getTag()))
                    {
                        if (attr != null)
                            throw new IllegalStateException("Cannot have attr '" + attrName + "' and element '" + elementName + "'");

                        values.add(n);
                    }
                }

                return values;
            }
        }
    }

    /**
     * Runs the XML configurations as a main application.
     * The command line is used to obtain properties files (must be named '*.properties') and XmlConfiguration files.
     * <p>
     * Any property file on the command line is added to a combined Property instance that is passed to each configuration file via
     * {@link XmlConfiguration#getProperties()}.
     * <p>
     * Each configuration file on the command line is used to create a new XmlConfiguration instance and the
     * {@link XmlConfiguration#configure()} method is used to create the configured object.
     * If the resulting object is an instance of {@link LifeCycle}, then it is started.
     * <p>
     * Any IDs created in a configuration are passed to the next configuration file on the command line using {@link #getIdMap()}.
     * This allows objects with IDs created in one config file to be referenced in subsequent config files on the command line.
     *
     * @param args array of property and xml configuration filenames or {@link Resource}s.
     * @throws Exception if the XML configurations cannot be run
     */
    public static void main(final String... args) throws Exception
    {
        try
        {
            AccessController.doPrivileged((PrivilegedExceptionAction<Void>)() ->
            {
                Properties properties = new Properties();
                properties.putAll(System.getProperties());

                // For all arguments, load properties
                for (String arg : args)
                {
                    if (arg.indexOf('=') >= 0)
                    {
                        int i = arg.indexOf('=');
                        properties.put(arg.substring(0, i), arg.substring(i + 1));
                    }
                    else if (arg.toLowerCase(Locale.ENGLISH).endsWith(".properties"))
                        properties.load(Resource.newResource(arg).getInputStream());
                }

                // For all arguments, parse XMLs
                XmlConfiguration last = null;
                List<Object> objects = new ArrayList<>(args.length);
                for (String arg : args)
                {
                    if (!arg.toLowerCase(Locale.ENGLISH).endsWith(".properties") && (arg.indexOf('=') < 0))
                    {
                        XmlConfiguration configuration = new XmlConfiguration(Resource.newResource(arg).getURI().toURL());
                        if (last != null)
                            configuration.getIdMap().putAll(last.getIdMap());
                        if (properties.size() > 0)
                        {
                            Map<String, String> props = new HashMap<>();
                            for (Object key : properties.keySet())
                            {
                                props.put(key.toString(), String.valueOf(properties.get(key)));
                            }
                            configuration.getProperties().putAll(props);
                        }

                        Object obj = configuration.configure();
                        if (obj != null && !objects.contains(obj))
                            objects.add(obj);
                        last = configuration;
                    }
                }

                // For all objects created by XmlConfigurations, start them if they are lifecycles.
                for (Object obj : objects)
                {
                    if (obj instanceof LifeCycle)
                    {
                        LifeCycle lc = (LifeCycle)obj;
                        if (!lc.isRunning())
                            lc.start();
                    }
                }

                return null;
            });
        }
        catch (Error | Exception e)
        {
            LOG.warn(e);
            throw e;
        }
    }
}<|MERGE_RESOLUTION|>--- conflicted
+++ resolved
@@ -98,7 +98,7 @@
     private static XmlParser initParser()
     {
         XmlParser parser = new XmlParser();
-<<<<<<< HEAD
+
         Class<?> klass = XmlConfiguration.class;
         URL config60 = klass.getResource("configure_6_0.dtd");
         URL config76 = klass.getResource("configure_7_6.dtd");
@@ -123,26 +123,6 @@
         parser.redirectEntity("-//Mort Bay Consulting//DTD Configure//EN",config93);
         parser.redirectEntity("-//Jetty//Configure//EN",config93);
 
-=======
-        URL config60 = loader.getResource("org/eclipse/jetty/xml/configure_6_0.dtd");
-        URL config76 = loader.getResource("org/eclipse/jetty/xml/configure_7_6.dtd");
-        URL config90 = loader.getResource("org/eclipse/jetty/xml/configure_9_0.dtd");
-        URL config93 = loader.getResource("org/eclipse/jetty/xml/configure_9_3.dtd");
-        parser.redirectEntity("configure.dtd", config90);
-        parser.redirectEntity("configure_1_0.dtd", config60);
-        parser.redirectEntity("configure_1_1.dtd", config60);
-        parser.redirectEntity("configure_1_2.dtd", config60);
-        parser.redirectEntity("configure_1_3.dtd", config60);
-        parser.redirectEntity("configure_6_0.dtd", config60);
-        parser.redirectEntity("configure_7_6.dtd", config76);
-        parser.redirectEntity("configure_9_0.dtd", config90);
-        parser.redirectEntity("configure_9_3.dtd", config93);
-        parser.redirectEntity("http://jetty.mortbay.org/configure.dtd", config93);
-        parser.redirectEntity("http://jetty.eclipse.org/configure.dtd", config93);
-        parser.redirectEntity("http://www.eclipse.org/jetty/configure.dtd", config93);
-        parser.redirectEntity("-//Mort Bay Consulting//DTD Configure//EN", config93);
-        parser.redirectEntity("-//Jetty//Configure//EN", config93);
->>>>>>> 62fed864
         return parser;
     }
 
