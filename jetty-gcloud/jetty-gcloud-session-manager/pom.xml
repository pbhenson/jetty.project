--- conflicted
+++ resolved
@@ -21,13 +21,8 @@
       <version>${gcloud.version}</version>
       <exclusions>
         <exclusion>
-<<<<<<< HEAD
           <groupId>jakarta.servlet</groupId>
           <artifactId>jakarta.servlet-api</artifactId>
-=======
-          <groupId>javax.annotation</groupId>
-          <artifactId>javax.annotation-api</artifactId>
->>>>>>> 4853da2f
         </exclusion>
         <exclusion>
           <groupId>jakarta.servlet</groupId>
@@ -109,11 +104,7 @@
               <appendOutput>false</appendOutput>
               <outputFile>${project.build.directory}/deps.txt</outputFile>
               <sort>true</sort>
-<<<<<<< HEAD
               <excludeGroupIds>org.eclipse.jetty,jakarta.servlet</excludeGroupIds>
-=======
-              <excludeGroupIds>org.eclipse.jetty,javax.servlet</excludeGroupIds>
->>>>>>> 4853da2f
               <prependGroupId>true</prependGroupId>
               <includeScope>runtime</includeScope>
             </configuration>
