//
// ========================================================================
// Copyright (c) 1995-2020 Mort Bay Consulting Pty Ltd and others.
//
// This program and the accompanying materials are made available under
// the terms of the Eclipse Public License 2.0 which is available at
// https://www.eclipse.org/legal/epl-2.0
//
// This Source Code may also be made available under the following
// Secondary Licenses when the conditions for such availability set
// forth in the Eclipse Public License, v. 2.0 are satisfied:
// the Apache License v2.0 which is available at
// https://www.apache.org/licenses/LICENSE-2.0
//
// SPDX-License-Identifier: EPL-2.0 OR Apache-2.0
// ========================================================================
//

package org.eclipse.jetty.http2.server;

import java.io.Closeable;
import java.io.IOException;
import java.util.ArrayDeque;
import java.util.ArrayList;
import java.util.Base64;
import java.util.List;
import java.util.Objects;
import java.util.Queue;
import java.util.concurrent.Executor;

import org.eclipse.jetty.http.BadMessageException;
import org.eclipse.jetty.http.HttpField;
import org.eclipse.jetty.http.HttpFields;
import org.eclipse.jetty.http.HttpHeader;
import org.eclipse.jetty.http.HttpMethod;
import org.eclipse.jetty.http.HttpStatus;
import org.eclipse.jetty.http.MetaData;
import org.eclipse.jetty.http.MetaData.Request;
import org.eclipse.jetty.http2.ErrorCode;
import org.eclipse.jetty.http2.HTTP2Channel;
import org.eclipse.jetty.http2.HTTP2Connection;
import org.eclipse.jetty.http2.ISession;
import org.eclipse.jetty.http2.IStream;
import org.eclipse.jetty.http2.api.server.ServerSessionListener;
import org.eclipse.jetty.http2.frames.DataFrame;
import org.eclipse.jetty.http2.frames.Frame;
import org.eclipse.jetty.http2.frames.HeadersFrame;
import org.eclipse.jetty.http2.frames.PrefaceFrame;
import org.eclipse.jetty.http2.frames.ResetFrame;
import org.eclipse.jetty.http2.frames.SettingsFrame;
import org.eclipse.jetty.http2.parser.ServerParser;
import org.eclipse.jetty.http2.parser.SettingsBodyParser;
import org.eclipse.jetty.io.ByteBufferPool;
import org.eclipse.jetty.io.EndPoint;
import org.eclipse.jetty.server.Connector;
import org.eclipse.jetty.server.HttpConfiguration;
import org.eclipse.jetty.util.BufferUtil;
import org.eclipse.jetty.util.Callback;
import org.eclipse.jetty.util.TypeUtil;
import org.eclipse.jetty.util.thread.AutoLock;

public class HTTP2ServerConnection extends HTTP2Connection
{
    /**
     * @param protocol An HTTP2 protocol variant
     * @return True if the protocol version is supported
     */
    public static boolean isSupportedProtocol(String protocol)
    {
        switch (protocol)
        {
            case "h2":
            case "h2-17":
            case "h2-16":
            case "h2-15":
            case "h2-14":
            case "h2c":
            case "h2c-17":
            case "h2c-16":
            case "h2c-15":
            case "h2c-14":
                return true;
            default:
                return false;
        }
    }

    private final AutoLock lock = new AutoLock();
    private final Queue<HttpChannelOverHTTP2> channels = new ArrayDeque<>();
    private final List<Frame> upgradeFrames = new ArrayList<>();
    private final ServerSessionListener listener;
    private final HttpConfiguration httpConfig;
    private boolean recycleHttpChannels = true;

    public HTTP2ServerConnection(ByteBufferPool byteBufferPool, Executor executor, EndPoint endPoint, HttpConfiguration httpConfig, ServerParser parser, ISession session, int inputBufferSize, ServerSessionListener listener)
    {
        super(byteBufferPool, executor, endPoint, parser, session, inputBufferSize);
        this.listener = listener;
        this.httpConfig = httpConfig;
    }

    @Override
    protected ServerParser getParser()
    {
        return (ServerParser)super.getParser();
    }

    public boolean isRecycleHttpChannels()
    {
        return recycleHttpChannels;
    }

    public void setRecycleHttpChannels(boolean recycleHttpChannels)
    {
        this.recycleHttpChannels = recycleHttpChannels;
    }

    @Override
    public void onOpen()
    {
        ISession session = getSession();
        notifyAccept(session);
        for (Frame frame : upgradeFrames)
        {
            session.onFrame(frame);
        }
        super.onOpen();
        produce();
    }

    private void notifyAccept(ISession session)
    {
        try
        {
            listener.onAccept(session);
        }
        catch (Throwable x)
        {
            LOG.info("Failure while notifying listener {}", listener, x);
        }
    }

    public void onNewStream(Connector connector, IStream stream, HeadersFrame frame)
    {
        if (LOG.isDebugEnabled())
            LOG.debug("Processing {} on {}", frame, stream);
        HttpChannelOverHTTP2 channel = provideHttpChannel(connector, stream);
        Runnable task = channel.onRequest(frame);
        if (task != null)
            offerTask(task, false);
    }

    public void onData(IStream stream, DataFrame frame, Callback callback)
    {
        if (LOG.isDebugEnabled())
            LOG.debug("Processing {} on {}", frame, stream);
        HTTP2Channel.Server channel = (HTTP2Channel.Server)stream.getAttachment();
        if (channel != null)
        {
            Runnable task = channel.onData(frame, callback);
            if (task != null)
                offerTask(task, false);
        }
        else
        {
            callback.failed(new IOException("channel_not_found"));
        }
    }

    public void onTrailers(IStream stream, HeadersFrame frame)
    {
        if (LOG.isDebugEnabled())
            LOG.debug("Processing trailers {} on {}", frame, stream);
        HTTP2Channel.Server channel = (HTTP2Channel.Server)stream.getAttachment();
        if (channel != null)
        {
            Runnable task = channel.onTrailer(frame);
            if (task != null)
                offerTask(task, false);
        }
    }

    public boolean onStreamTimeout(IStream stream, Throwable failure)
    {
        HTTP2Channel.Server channel = (HTTP2Channel.Server)stream.getAttachment();
        boolean result = channel != null && channel.onTimeout(failure, task -> offerTask(task, true));
        if (LOG.isDebugEnabled())
            LOG.debug("{} idle timeout on {}: {}", result ? "Processed" : "Ignored", stream, failure);
        return result;
    }

    public void onStreamFailure(IStream stream, Throwable failure, Callback callback)
    {
        if (LOG.isDebugEnabled())
            LOG.debug("Processing stream failure on {}", stream, failure);
        HTTP2Channel.Server channel = (HTTP2Channel.Server)stream.getAttachment();
        if (channel != null)
        {
            Runnable task = channel.onFailure(failure, callback);
            if (task != null)
            {
                // We must dispatch to another thread because the task
                // may call application code that performs blocking I/O.
                offerTask(task, true);
            }
        }
        else
        {
            callback.succeeded();
        }
    }

    public boolean onSessionTimeout(Throwable failure)
    {
        ISession session = getSession();
        // Compute whether all requests are idle.
        boolean result = session.getStreams().stream()
                .map(stream -> (IStream)stream)
                .map(stream -> (HTTP2Channel.Server)stream.getAttachment())
                .filter(Objects::nonNull)
                .map(HTTP2Channel.Server::isIdle)
                .reduce(true, Boolean::logicalAnd);
        if (LOG.isDebugEnabled())
            LOG.debug("{} idle timeout on {}: {}", result ? "Processed" : "Ignored", session, failure);
        return result;
    }

    public void onSessionFailure(Throwable failure, Callback callback)
    {
        if (LOG.isDebugEnabled())
            LOG.debug("Processing session failure on {}", getSession(), failure);
        // All the streams have already been failed, just succeed the callback.
        callback.succeeded();
    }

    public void push(Connector connector, IStream stream, MetaData.Request request)
    {
        if (LOG.isDebugEnabled())
            LOG.debug("Processing push {} on {}", request, stream);
        HttpChannelOverHTTP2 channel = provideHttpChannel(connector, stream);
        Runnable task = channel.onPushRequest(request);
        if (task != null)
            offerTask(task, true);
    }

    private HttpChannelOverHTTP2 provideHttpChannel(Connector connector, IStream stream)
    {
        HttpChannelOverHTTP2 channel = pollHttpChannel();
        if (channel != null)
        {
            channel.getHttpTransport().setStream(stream);
            if (LOG.isDebugEnabled())
                LOG.debug("Recycling channel {} for {}", channel, this);
        }
        else
        {
            HttpTransportOverHTTP2 transport = new HttpTransportOverHTTP2(connector, this);
            transport.setStream(stream);
            channel = newServerHttpChannelOverHTTP2(connector, httpConfig, transport);
            channel.setUseOutputDirectByteBuffers(isUseOutputDirectByteBuffers());
            if (LOG.isDebugEnabled())
                LOG.debug("Creating channel {} for {}", channel, this);
        }
        stream.setAttachment(channel);
        return channel;
    }

    protected ServerHttpChannelOverHTTP2 newServerHttpChannelOverHTTP2(Connector connector, HttpConfiguration httpConfig, HttpTransportOverHTTP2 transport)
    {
        return new ServerHttpChannelOverHTTP2(connector, httpConfig, getEndPoint(), transport);
    }

    private void offerHttpChannel(HttpChannelOverHTTP2 channel)
    {
        if (isRecycleHttpChannels())
        {
            try (AutoLock l = lock.lock())
            {
                channels.offer(channel);
            }
        }
    }

    private HttpChannelOverHTTP2 pollHttpChannel()
    {
        if (isRecycleHttpChannels())
        {
            try (AutoLock l = lock.lock())
            {
                return channels.poll();
            }
        }
        else
        {
            return null;
        }
    }

    public boolean upgrade(Request request, HttpFields.Mutable responseFields)
    {
        if (HttpMethod.PRI.is(request.getMethod()))
        {
            getParser().directUpgrade();
        }
        else
        {
            HttpField settingsField = request.getFields().getField(HttpHeader.HTTP2_SETTINGS);
            if (settingsField == null)
                throw new BadMessageException("Missing " + HttpHeader.HTTP2_SETTINGS + " header");
            String value = settingsField.getValue();
            final byte[] settings = Base64.getUrlDecoder().decode(value == null ? "" : value);

            if (LOG.isDebugEnabled())
                LOG.debug("{} {}: {}", this, HttpHeader.HTTP2_SETTINGS, TypeUtil.toHexString(settings));

            SettingsFrame settingsFrame = SettingsBodyParser.parseBody(BufferUtil.toBuffer(settings));
            if (settingsFrame == null)
            {
                LOG.warn("Invalid {} header value: {}", HttpHeader.HTTP2_SETTINGS, value);
                throw new BadMessageException();
            }

            responseFields.put(HttpHeader.UPGRADE, "h2c");
            responseFields.put(HttpHeader.CONNECTION, "Upgrade");

            getParser().standardUpgrade();

            // We fake that we received a client preface, so that we can send the
            // server preface as the first HTTP/2 frame as required by the spec.
            // When the client sends the real preface, the parser won't notify it.
            upgradeFrames.add(new PrefaceFrame());
            // This is the settings from the HTTP2-Settings header.
            upgradeFrames.add(settingsFrame);
            // Remember the request to send a response.
            upgradeFrames.add(new HeadersFrame(1, request, null, true));
        }
        return true;
    }

    protected class ServerHttpChannelOverHTTP2 extends HttpChannelOverHTTP2 implements Closeable
    {
        public ServerHttpChannelOverHTTP2(Connector connector, HttpConfiguration configuration, EndPoint endPoint, HttpTransportOverHTTP2 transport)
        {
            super(connector, configuration, endPoint, transport);
        }

        @Override
<<<<<<< HEAD
        public Runnable onRequest(HeadersFrame frame)
        {
            totalRequests.incrementAndGet();
            return super.onRequest(frame);
        }

        @Override
        protected boolean checkAndPrepareUpgrade()
        {
            return isTunnel() && getHttpTransport().prepareUpgrade();
        }

        @Override
=======
>>>>>>> 936cd465
        public void onCompleted()
        {
            super.onCompleted();
            totalResponses.incrementAndGet();
            if (!getStream().isReset() && !isTunnel())
                recycle();
        }

        private boolean isTunnel()
        {
            return HttpMethod.CONNECT.is(getRequest().getMethod()) && getResponse().getStatus() == HttpStatus.OK_200;
        }

        @Override
        public void recycle()
        {
            getStream().setAttachment(null);
            super.recycle();
            offerHttpChannel(this);
        }

        @Override
        public void close()
        {
            IStream stream = getStream();
            if (LOG.isDebugEnabled())
                LOG.debug("HTTP2 Request #{}/{} rejected", stream.getId(), Integer.toHexString(stream.getSession().hashCode()));
            stream.reset(new ResetFrame(stream.getId(), ErrorCode.ENHANCE_YOUR_CALM_ERROR.code), Callback.NOOP);
            // Consume the existing queued data frames to
            // avoid stalling the session flow control.
            consumeInput();
        }
    }
}<|MERGE_RESOLUTION|>--- conflicted
+++ resolved
@@ -345,26 +345,15 @@
         }
 
         @Override
-<<<<<<< HEAD
-        public Runnable onRequest(HeadersFrame frame)
-        {
-            totalRequests.incrementAndGet();
-            return super.onRequest(frame);
+        protected boolean checkAndPrepareUpgrade()
+        {
+            return isTunnel() && getHttpTransport().prepareUpgrade();
         }
 
         @Override
-        protected boolean checkAndPrepareUpgrade()
-        {
-            return isTunnel() && getHttpTransport().prepareUpgrade();
-        }
-
-        @Override
-=======
->>>>>>> 936cd465
         public void onCompleted()
         {
             super.onCompleted();
-            totalResponses.incrementAndGet();
             if (!getStream().isReset() && !isTunnel())
                 recycle();
         }
