<project xmlns="http://maven.apache.org/POM/4.0.0" xmlns:xsi="http://www.w3.org/2001/XMLSchema-instance"
         xsi:schemaLocation="http://maven.apache.org/POM/4.0.0 http://maven.apache.org/maven-v4_0_0.xsd">
  <parent>
    <groupId>org.eclipse.jetty</groupId>
    <artifactId>example-async-rest</artifactId>
<<<<<<< HEAD
    <version>10.0.0-SNAPSHOT</version>
  </parent>  
=======
    <version>9.4.15-SNAPSHOT</version>
  </parent>

>>>>>>> 875af5c6
  <modelVersion>4.0.0</modelVersion>
  <groupId>org.eclipse.jetty.example-async-rest</groupId>
  <artifactId>example-async-rest-webapp</artifactId>
  <packaging>war</packaging>
  <name>Example Async Rest :: Webapp</name>

  <build>
    <finalName>async-rest</finalName>
  </build>

  <dependencies>
    <dependency>
      <groupId>org.eclipse.jetty.example-async-rest</groupId>
      <artifactId>example-async-rest-jar</artifactId>
      <version>${project.version}</version>
    </dependency>
    <dependency>
      <groupId>org.eclipse.jetty.toolchain</groupId>
      <artifactId>jetty-servlet-api</artifactId>
      <scope>provided</scope>
    </dependency>
<<<<<<< HEAD
=======
    <dependency>
      <groupId>javax.servlet</groupId>
      <artifactId>javax.servlet-api</artifactId>
      <scope>provided</scope>
    </dependency>
>>>>>>> 875af5c6
  </dependencies>
</project><|MERGE_RESOLUTION|>--- conflicted
+++ resolved
@@ -3,14 +3,9 @@
   <parent>
     <groupId>org.eclipse.jetty</groupId>
     <artifactId>example-async-rest</artifactId>
-<<<<<<< HEAD
     <version>10.0.0-SNAPSHOT</version>
   </parent>  
-=======
-    <version>9.4.15-SNAPSHOT</version>
-  </parent>
 
->>>>>>> 875af5c6
   <modelVersion>4.0.0</modelVersion>
   <groupId>org.eclipse.jetty.example-async-rest</groupId>
   <artifactId>example-async-rest-webapp</artifactId>
@@ -32,13 +27,5 @@
       <artifactId>jetty-servlet-api</artifactId>
       <scope>provided</scope>
     </dependency>
-<<<<<<< HEAD
-=======
-    <dependency>
-      <groupId>javax.servlet</groupId>
-      <artifactId>javax.servlet-api</artifactId>
-      <scope>provided</scope>
-    </dependency>
->>>>>>> 875af5c6
   </dependencies>
 </project>