name: jetty
version: '12'
title: Eclipse Jetty
asciidoc:
  attributes:
    javadoc-url: https://javadoc.jetty.org/jetty-12
    jetty-home: ${jetty.home}@
<<<<<<< HEAD
    version: 12.1.0-SNAPSHOT
=======
    jetty-version: ${project.version}
>>>>>>> e1d03b4c
    idprefix: ''
    idseparator: ''
    ee-all: ee{8,9,10,11}
    ee-current: ee11
    ee-current-caps: EE 11
    run-jetty-classpath: ${settings.localRepository}/org/eclipse/jetty/tests/jetty-testers/${project.version}/jetty-testers-${project.version}.jar${path.separator}${run.jetty.classpath}
nav:
- modules/operations-guide/nav.adoc
- modules/programming-guide/nav.adoc
ext:
  collector:
  - run:
      command: mvn install -ntp -B -Dcollector -Pfast -am -pl documentation/jetty
    scan:
      dir: documentation/jetty/target/collector
  - scan:
      dir: jetty-core/jetty-server/src/main/java
      files: org/eclipse/jetty/server/CustomRequestLog.java
      base: modules/code/partials<|MERGE_RESOLUTION|>--- conflicted
+++ resolved
@@ -5,11 +5,7 @@
   attributes:
     javadoc-url: https://javadoc.jetty.org/jetty-12
     jetty-home: ${jetty.home}@
-<<<<<<< HEAD
-    version: 12.1.0-SNAPSHOT
-=======
     jetty-version: ${project.version}
->>>>>>> e1d03b4c
     idprefix: ''
     idseparator: ''
     ee-all: ee{8,9,10,11}
