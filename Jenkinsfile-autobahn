--- conflicted
+++ resolved
@@ -18,10 +18,6 @@
       }
       steps {
         timeout( time: 120, unit: 'MINUTES' ) {
-<<<<<<< HEAD
-          mavenBuild( "jdk11", "-T3 clean install -Djacoco.skip=true -Pautobahn", "maven3", true ) //
-          junit testResults: '**/target/surefire-reports/*.xml,**/target/invoker-reports/TEST*.xml,**/target/autobahntestsuite-reports/*.xml'
-=======
           mavenBuild( "jdk11", "-T3 clean install -Djacoco.skip=true -pl :test-websocket-autobahn -am -Pautobahn -Dtest=AutobahnTests", "maven3" ) //
           junit testResults: '**/target/surefire-reports/*.xml,**/target/invoker-reports/TEST*.xml,**/target/autobahntestsuite-reports/*.xml'
           publishHTML([allowMissing: true, alwaysLinkToLastBuild: true, keepAll: true, reportDir: "${env.WORKSPACE}/tests/test-websocket-autobahn/target/reports/core/servers", reportFiles: 'index.html', reportName: 'Autobahn Report Core Server', reportTitles: ''])
@@ -30,7 +26,6 @@
           publishHTML([allowMissing: true, alwaysLinkToLastBuild: true, keepAll: true, reportDir: "${env.WORKSPACE}/tests/test-websocket-autobahn/target/reports/javax/clients", reportFiles: 'index.html', reportName: 'Autobahn Report Javax Client', reportTitles: ''])
           publishHTML([allowMissing: true, alwaysLinkToLastBuild: true, keepAll: true, reportDir: "${env.WORKSPACE}/tests/test-websocket-autobahn/target/reports/jetty/servers", reportFiles: 'index.html', reportName: 'Autobahn Report Jetty Server', reportTitles: ''])
           publishHTML([allowMissing: true, alwaysLinkToLastBuild: true, keepAll: true, reportDir: "${env.WORKSPACE}/tests/test-websocket-autobahn/target/reports/jetty/clients", reportFiles: 'index.html', reportName: 'Autobahn Report Jetty Client', reportTitles: ''])
->>>>>>> 939f1362
         }
       }
     }
