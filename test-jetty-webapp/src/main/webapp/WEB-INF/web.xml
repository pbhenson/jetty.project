--- conflicted
+++ resolved
@@ -18,23 +18,6 @@
     <listener-class>com.acme.TestListener</listener-class>
   </listener>
 
-<<<<<<< HEAD
-  <filter>
-    <filter-name>TestFilter</filter-name>
-    <filter-class>com.acme.TestFilter</filter-class>
-    <async-supported>true</async-supported>
-    <init-param>
-      <param-name>remote</param-name>
-      <param-value>false</param-value>
-    </init-param>
-  </filter>
-  <filter-mapping>
-    <filter-name>TestFilter</filter-name>
-    <url-pattern>/*</url-pattern>
-  </filter-mapping>
-
-=======
->>>>>>> 7625f0b8
 
   <filter>
     <filter-name>QoSFilter</filter-name>
