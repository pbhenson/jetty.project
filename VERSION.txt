<<<<<<< HEAD
jetty-8.0.0.v20110901 - 01 September 2011
 + 352565 cookie httponly flag ignored
 + 353073 better warnings
 + 353285 ServletSecurity annotation ignored
 + 356421 Upgraded websocket to draft 13 support
=======
jetty-7.5.2-SNAPSHOT

jetty-7.5.1.v20110907 - 07 September 2011
 + 350634 Added Resource.newResource(File)
 + 356190 fix monodb tests  for changed test api
 + 356428 removed timed waits from test
 + 356693 reduce visibility to webapp of websocket implementations
 + 356695 websocket packages should be provided
 + 356726 Instead of the sessionDestroyed called sessionCreated after
   invalidate session
 + 356749 WebSocket message length is computed wrongly when greater than 0xFFFF
 + 356751 Add null protection to ServletContextHandler.doStop
 + 356823 correctly decode close codes.  Send not utf-8 close code.

jetty-7.5.0.v20110901 - 01 September 2011
 + 356421 Upgraded websocket to draft 13 support
 + 353073 better warnings
>>>>>>> cbde93f1

jetty-7.5.0.RC2 - 30 August 2011
 + 293739 Hide stacks in named log testing. Various other minor log cleanups in
   output.
 + 352188 TestClient correctly processes --host option in jetty-websocket
 + 352222 Moved JmxMonitor functionality from Codehaus
 + 353014 TimeoutExchangeTest run time reduced
 + 353073 deprecated non factory method for websocket clients
 + 353192 Better warning for classes of wrong type
 + 353623 Added new methods to HttpExchange
 + 353624 HttpURI accepts java.net.URI object in constructor
 + 354080 ServletContextHandler allows to replace any subordinate handler when
   restarted
 + 355478 set public to HashedSession, looks like honest mistake and not by
   design to be this way
 + 355854 remove automatic conversion in favor of issuing a warning for
   jetty-web.xml that can't be processed
 + 356128 Moved integration tests from jetty-monitor to test-integration module
 + 356137 Upgrade to jsp implementation version 2.1.3-b10
 + 356144 added SelectorManager.setSelectorPriorityDelta(int)
 + JETTY-1410 handle 1xx in similar fashion to 401s and 302s

jetty-7.5.0.RC1 - 19 August 2011
 + 276670 SLF4J loggers show correct location information
 + 335001 Eliminate expected exceptions from log when running in JBoss
 + 355103 Make allowCredentials default to true in CrossOriginFilter
 + 355162 Allow creating an empty resource collection
 + JETTY-1410 HTTP client handles CONTINUE 100 response correctly
 + JETTY-1414 HashLoginService doesn't refresh realm if specified config
   filename is not an absolute platform specific value

jetty-8.0.0.RC0 - 16 August 2011
 + Merge from jetty-7.4.3
 + Enable annotations by default
 + 352565 cookie httponly flag ignored
 + 353285 ServletSecurity annotation ignored

jetty-8.0.0.M3 - 27 May 2011
 + 324505 Implement API login
 + 335500 request.getParts() throws a NullPointerException
 + 343472 isUserInRole does not prevent subsequent login call.
 + 346180 jsp-2.2 support
 + Updated to jetty-7.4.2.v20110526

jetty-7.5.0.RC0 - 15 August 2011
 + 298502 Handle 200 Connect responses with no content-length
 + 347484 / - > ${/} in some paths in grant codebases
 + 349005 add javadoc detailing the convenience hack of removing leading /'s
 + 351516 Refactored sessions to better support nosql session managers
 + 351576 Do not use deprecated method File.toURL()
 + 352046 Need try/catch around features set in XmlParser
 + 352133 Generally resolve java 1.5isms
 + 352176 xml parsing on startElement should be more flexible on using qName or
   localName
 + 352421 HttpURI paths beginning with '.'
 + 352684 Implemented spinning thread analyzer
 + 352786 GzipFilter fails to pass parameters to GzipResponseWrapper
 + 352999 ExpireTest running too long
 + 353073 WebSocketClient
 + 353095 maven-jetty-plugin: PermGen leak due to javax.el.BeanELResolver
 + 353165 addJars can follow symbolic link jar files
 + 353210 Bundle-Version in o.e.j.o.boot.logback fix
 + 353465 JAASLoginService ignores callbackHandlerClass
 + 353563 HttpDestinationQueueTest too slow
 + 353862 Improve performance of QuotedStringTokenizer.quote()
 + 354014 Content-Length is passed to wrapped response in GZipFilter
 + 354204 Charset encodings property file not used
 + 354397 RewriteRegexRule handles special characters in regex group
 + 354466 Typo in example config of jetty-plus.xml

jetty-7.4.5.v20110725 - 25 July 2011
 + 347484 / - > ${/} in some paths in grant codebases
 + 352133 resolve some 1.5isms
 + 352421 HttpURI paths beginning with '.'
 + 352786 GzipFilter fails to pass parameters to GzipResponseWrapper

jetty-7.4.4.v20110707 - 07 July 2011
 + 308851 Converted all jetty-client module tests to JUnit 4
 + 345268 JDBCSessionManager does not work with maxInactiveInterval = -1
 + 350397 SelectChannelConnector does not shutdown gracefully
 + 350634 Reverted FileResource constructor changes
 + 351039 Forward dispatch should retain locale
 + 351199 HttpServletResponse.encodeURL() wrongly encodes an url without path
   when cookies are disabled
 + JETTY-1153 Default charset/encoding of HTTP POST requests
 + JETTY-1380 Jetty Rewrite example does not work in Hightide

jetty-7.4.3.v20110701 - 01 July 2011
 + 295832 ProxyServlet more extensible and configurable
 + 302566 GZIP handler for embedded Jetty servers
 + 308851 Converted HttpExchangeTest and related tests to JUnit 4
 + 324704 JDBC Session Manager reloading session
 + 332200 Eliminate expected exceptions from log while using
   org.eclipse.jetty.jmx bundle
 + 347468 o.e.j.deploy.binding.GlobalWebappConfigBindingTest fails on Windows
   platform
 + 347617 Dynamically install/update/remove OSGi bundles discovered in the
   contexts folder
 + 347717 start.jar destroys dependent child of --exec
 + 347889 OSGi should follow directive visibility:=reexport for
   META-INF/web-fragments and resources
 + 347898 Close channel on JVM exceptions
 + 348652 jetty.sh starts two unix processes
 + 348935 Close A tag in directory listing
 + 349344 Passing empty query string to UrlEncoded#decodeTo(String, MultiMap,
   String) does not yield an empty map
 + 349738 set buffer sizes for http client in proxy servlet
 + 349870 proxy servlet protect continuation against fast failing exchanges
 + 349896 SCEP supports zero maxIdleTime
 + 349897 draft -09 websockets
 + 349997 MBeanContainer uses weak references
 + 350533 Add "Origin" to the list of allowed headers in CrossOriginFilter
 + 350634 Cleanup FileResource construction
 + 350642 Don't close SCEP during NIOBuffer manipulation
 + JETTY-1342 Recreate selector in change task
 + JETTY-1385 NPE in jetty client's
   HTttpExchange.setRequestContentSource(InputStream)
 + JETTY-1390 RewriteHandler handles encoded URIs

jetty-7.4.2.v20110526
 + 334443 Improve the ability to specify extra class paths using the Jetty
   Maven Plugin
 + 336220 tmp directory is not set if you reload a webapp with
   jetty-maven-plugin
 + 338364 Fixed expires header for set cookies
 + 345729 binding for managing server and system classes globally
 + 345615 Enable SSL Session caching
 + 345763 Source file is updated during the build
 + 345873 Update jetty-ssl.xml to new style
 + 345900 Handle IPv6 with default port
 + 346014 Fixed full HttpGenerator
 + 346124 ServletContext resources paths not resolved correctly when using UNC
   shares
 + 346179 o.e.j.util.ScannerTest fails on MacOS X platform
 + 346181 o.e.j.server.StressTest stalls on MacOS X platform
 + 346998 AbstractLifeCycle.isRunning() returns false if state changes from
   STARTING to STARTED during call
 + 346614 HttpConnection.handle() spins in case of SSL truncation attacks
 + 346764 OrderedGroupBinding deployment binding
 + 347137 Allow SSL renegotiations by default in HttpClient
 + 374174 Consistent mbean names
 + JETTY-1146 Encode jsessionid in sendRedirect
 + JETTY-1342 Recreate selector if wakeup throws JVM bug

jetty-7.4.1.v20110513
 + 288563 remove unsupported and deprecated --secure option
 + 332907 Add context property to ObjectName of JMX MBeans
 + 336056 Ability to override the computation of the ContextHandler to deploy
   the DefaultServlet on the HttpService
 + 340040 Support for a total timeout
 + 343083 Set nested dispatch type and connection
 + 343172 Check package implementor for version
 + 343277 add support for a context white list
 + 343352 make sure that jetty.osgi.boot is activated when a WAB is registered
 + 343482 refactored overlay deployer layout to use WAR layout
 + 343567 HttpClient does not limit the destination's exchange queue
 + 343680 Handle OSGi bundle jars not ending in ".war"
 + 343707 'REQUEST' is printed on console for each incoming HTTP request
 + 343923 flush timeouts applied to outer loop
 + 343936 Session idle calls unbind and remove listeners
 + 344059 Websockets draft-07
 + 344067 Add support for OSGi fragment bundles to add static resources to
   web-bundles
 + 344513 Attempting to set ConfigurationClasses in jetty-web.xml causes NPE
 + 344529 Ability to customize the error handling of the OSGi HttpService
 + 345047 Readded deprecated ScanningAppDeployer#setMonitoredDir
 + 345290 Weak references from SessionIdManager. HashSessionManager cleanup.
 + 345543 Always close endpoint on SSLException
 + 345656 Disambiguate SslContextFactory#validateCerts property
 + 345679 Allow setting an initialized KeyStore as keystore/truststore of
   SslContextFactory
 + 345704 jetty-nested works with forwarded SSL in cloudfoundry
 + JETTY-954 WebAppContext eats any start exceptions instead of stopping the
   server load
 + JETTY-1314 Handle bad URI encodings
 + JETTY-1324 Tested not using CESU-8 instead of UTF-8
 + JETTY-1326 Invoker names not hashCode based
 + JETTY-1343 IllegalArgumentException for bad % encodings
 + JETTY-1347 Updated ServletHander javadoc

jetty-7.4.0.v20110414
 + 342504 Scanner Listener
 + 342700 refine websocket API for anticipated changes
 + JETTY-1362 Set root cause of UnavailableException
 + Various test harness cleanups to avoid random failures

jetty-7.4.0.RC0
 + 324110 Added test harnesses for merging of QueryStrings.
 + 337685 Update websocket API in preparation for draft -07
 + 338627 HashSessionManager.getIdleSavePeriod returns milliseconds instead of
   seconds
 + 338807 Ignore content length in 1xx, 204, 304 responses
 + 338819 Externally control Deployment Manager application lifecycle
 + 339084 Fixed NPE with servlet 3.0 async listener
 + 339150 Validate client certificate when it is used for authentication
 + 339187 In the OSGi manifest of the jetty-all-server aggregate, mark
   javax.annotation as optional
 + 339543 Add configuration options for Certificate Revocation checking
 + 340265 Improve handling of io shutdown in SSL
 + 340621 Added SizedThreadPool interface
 + 340636 HashSessionManager lazy loads all sessions
 + 340838 Update ConnectHandler to perform half closes properly
 + 340878 Integrations should be able to load their own keystores
 + 340920 Dynamically assign RMI registry port for integration testing
 + 340949 Scanner delays file notifications until files are stable
 + 341006 Move inner enums out into separate file
 + 341105 Stack trace is printed for an ignored exception
 + 341145 WebAppContext MBean attribute serverClasses returns empty value
 + 341171 Locking in HttpDestination blocks all requests to the same address
 + 341206 Stop order is wrong in HandlerWrapper
 + 341255 org.eclipse.http usage in AJP/SessionId linkage
 + 341386 Remote close not detected by HttpClient
 + 341394 Remove 'Unavailable' JMX attributes of WebAppContext MBean
 + 341439 Blocking HttpClient does not use soTimeout for timeouts
 + 341561 Exception when adding o.e.j.s.DoSFilter as managed attribute
 + 341692 Fixed deadlock if stopped while starting
 + 341736 Split jetty-nested out of war module
 + 341726 JSONPojoConverter handles characters
 + 341992 Overlayed context deployer
 + 341694 Disable AJP buffer resizing
 + 341850 Protect QTP dump from bad stacks
 + JETTY-1245 Pooled Buffers implementation
 + JETTY-1354 Added jetty-nested
 + Ensure generated fragment names are unique
 + Added extra session removal test

jetty-8.0.0.M2 - 16 November 2010
 + 320073 Reconsile configuration mechanism
 + 321068 JSF2 fails to initialize
 + 324493 Registration init parameter handling null check, setInitParameters
   additive
 + 324505 Request.login method must throw ServletException if it cant login
 + 324872 allow disabling listener restriction from using *Registration
   interfaces
 + 327416 Change meaning of @HandlesTypes in line with latest interpretation by
   JSR315
 + 327489 Change meaning of @MultipartConfig to match servlet spec 3.0
   maintenance release 3.0a
 + 328008 Handle update to Servlet Spec 3 Section 8.2.3.h.ii
 + 330188 Reject web-fragment.xml with same <name> as another already loaded
   one
 + 330208 Support new wording on servlet-mapping and filter-mapping merging
   from servlet3.0a
 + 330292 request.getParts() returns only one part when the name is the same
 + Update to jetty-7.2.1.v20101111

jetty-7.3.1.v20110307 - 07 March 2011
 + 316382 Support a more strict SSL option with certificates
 + 333481 Handle UCS-4 codepoints in decode and encode
 + 335329 Moved blocking timeout handling to outside try catch
 + 336668 policy supports cert validation
 + 336691 Possible wrong length returned by ChannelEndPoint.flush() in case of
   RandomAccessFileBuffer
 + 336781 If xml parser is not validating, turn off external dtd resolution
 + 336793 Tee data filled and flushed from endpoint
 + 337258 Scanner start and end cycle notification
 + 337268 Allow specifying alias of a certificate to be used by SSL connector
 + 337270 Shared Timer for session management
 + 337271 Flush SSL endpoint when dispatch thread held forever
 + 337678 Readded optional async connection mode for HttpClient
 + 337685 Work in progress on draft 6 websockets
 + 337746 Fixed Session deIdle recursion
 + 337784 Improve HashSessionManager for session migrations
 + 337878 Extra tests of security constraints
 + 337896 HttpExchange.timeout does not override HttpClient.timeout
 + 337898 set client HttpConnection max idle time from exchange timeout
 + 338035 Default acceptors 0.25*CPUs and improved selector/acceptor thread
   names.
 + 338068 Leaking ConstraintMappings on redeploy
 + 338092 ProxyServlet leaks memory
 + 338607 Removed managed attributes when context is stopped
 + 338819 Externally control Deployment Manager application lifecycle
 + JETTY-1304 Allow quoted boundaries in Multipart filter
 + JETTY-1317 More elegent handling of bad URIs in requests
 + JETTY-1331 Allow alternate XML configuration processors (eg spring)
 + JETTY-1335 HttpClient's SelectConnector clean-up
 + JETTY-1333 HttpClient _timeout and _soTimeout is messed up
 + JETTY-1337 Workname cannot contain '.'
 + JETTY-1338 Trust default SecureRandom seed

jetty-7.3.0.v20110203 - 03 February 2011
 + JETTY-1259 NullPointerException in JDBCSessionIdManager when invalidating
   session (further update)
 + 296978 standardizing various Testing Util Classes to jetty-test-helper
 + 319178 test failure fix in jetty-util on windows
 + 320457 add SPNEGO support
 + 324505 Implement API login
 + 328872 Multi Jetty xml files not loading if directory is referenced in
   jetty.conf
 + 329746 client option to set just truststore and use strict ssl context
 + 331803 Update XML configuration files to use proper arguments for startup
   command in examples
 + 332179 Fixed formatting of negative dates
 + 332432 Scanner.java now always scanning the canonical form of File
 + 332517 Improved DefaultServlet debug
 + 332703 Cleanup context scope JNDI at stop
 + 332796 Annotations inheritance does not work with jetty7
 + 332799 100% CPU on redeploy session invalidation
 + 332937 Added Destroyable Dumpable interfaces and reworked dependent
   lifecycles, specially of JNDI
 + 333247 fix api compat issue in ConstraintSecurityHandler
 + 333415 wired up HttpInput.available and added test harnesses
 + 333481 Handle UTF-32 codepoints in decode and encode
 + 333608 tlds defined in web.xml are not picked up
 + 333679 Refactored jetty-jmx. Moved mbeans to modules
 + 333717 HttpExchange able to return local address used
 + 333771 System properties are not available inside XML configuration file by
   using the 'property' tag
 + 333875 Monitor public constructor
 + 333892 Improved JVM bug detection
 + 334062 It should be possible to embed in the jetty.home.bundle the ssl
   keystore files
 + 334229 javax-security needs to import the package javax.security.cert in its
   OSGi manifest
 + 334311 fix buffer reuse issue in CachedExchange
 + 335329 Stop SSL spin during handshake and renogotiate
 + 335361 Fixed 'jetty.sh check' to show current PID when JETTY_PID env.
   variable is set
 + 335641 Cleaned up dispatch handling to avoid key.interestOps==0 when
   undispatched
 + 335681 Improve ChannelEndPoint.close() to avoid spinning
 + 335836 Race when updating SelectChannelEndPoint._dispatched

jetty-7.2.2.v20101205 - 05 December 2010
 + JETTY-1308 327109 (re)fixed AJP handling of empty packets
 + 331703 Fixed failing OSGI test TestJettyOSGiBootWithJsp.java on MacOSX
 + 331567 IPAccessHandlerTest failed on MacOS fix
 + 328789 Clean up tmp files from test harnesses
 + 331230 Fixed low thread warnings when acceptors>threadpool
 + 331461 Fixed idle timeout for unflushed HTTP/1.0
 + JETTY-1307 Check that JarFileResource directories end with /
 + 330210 Improve performance of writing large bytes arrays
 + 330208 Support new wording on servlet-mapping and filter-mapping merging
   from servlet3.0a
 + 330188 Reject web-fragment.xml with same <name> as another already loaded
   one
 + 330229 Jetty tries to parse META-INF/*.tld when jsp-api is not on classpath,
   causing DTD entity resoluton to fail
 + 330265 start.jar --stop kills --exec subprocess
 + 330417 Atomic PUT in PutFilter
 + 330419 Reloading webapp duplicates StandardDescriptorProcessor
 + 330686 OSGi: Make org.eclipse.jetty.jsp-2.1 a fragment of
   org.apache.jasper.glassfish
 + 330732 Removed System.err debugging
 + 330764 Command line properties passed to start.jar --exec
 + JETTY-1297 Improved matching of vhosts so that a vhost match has priority

jetty-7.2.1.v20101111 - 11 November 2010
 + 324679 Fixed dedection of write before static content
 + 328199 Ensure blocking connectors always close socket
 + 328205 Improved SelectManager stopping
 + 328306 Serialization of FormAuthentication
 + 328332 Response.getContentType works with setHeader
 + 328523 Fixed overloaded setters in AppProvider
 + 328008 Handle update to Servlet Spec 3 Section 8.2.3.h.ii
 + 328778 Improved javadoc for secure session cookies
 + 328782 allow per connection max idle time to be set
 + 328885 web overrides do not override
 + 328988 Idle saving of session values
 + 329180 Spin check for Selector to stop
 + 329410 Enforce XmlConfiguration properties as Map<String,String>
 + 329602 only clear ServletContext attributes on doStop
 + 329642 Concurrent modification exception in Deployment Manager
 + 329643 Improved deployment of resource collections
 + JETTY-748 Prevent race close of socket by old acceptor threads
 + JETTY-1291 Extract query parameters even if POST content consumed
 + JETTY-1295 Contexts mixed up when hot-deploying on virtual hosts
 + JETTY-1297 Make ServletContext.getContext(String) virtual host aware

jetty-6.1.26 - 10 November 2010
 + JETTY-748 Prevent race close of socket by old acceptor threads
 + JETTY-1239 HTAccessHandler [allow from 127.0.0.1] does not work
 + JETTY-1291 Extract query parameters even if POST content consumed
 + JETTY-1293 Avoid usage of String.split
 + JETTY-1296 Always clear changes list in selectManager

jetty-6.1.26.RC0 - 20 October 2010
 + JETTY-547 Improved usage of shutdownOutput before close.
 + JETTY-912 add per exchange timeout
 + JETTY-1051 offer jetty.skip flag for maven plugin
 + JETTY-1096 exclude maven and plexus classes from jetty plugin
 + JETTY-1248 Infinite loop creating temp MultiPart files
 + JETTY-1264 Idle timer deadlock
 + JETTY-1271 Handle unavailable request
 + JETTY-1278 J2se6 SPI filter handling fix
 + JETTY-1283 Allow JSONPojoConvertorFactory to set fromJSON
 + JETTY-1287 rewrite handler thread safe issue resolved
 + JETTY-1288 info when atypical classloader set to WebAppContext
 + JETTY-1289 MRU cache for filter chains
 + JETTY-1292 close input streams after keystore.load()
 + 325468 Clean work webapp dir before unpack
 + 327109 Fixed AJP handling of empty packets
 + 327562 Implement all X-Forwarded headers in ProxyServlet

jetty-7.2.0.v20101020 - 20 October 2010
 + 289540 added javadoc into distribution
 + 297154 add source distribution artifact
 + 323985 Xmlconfiguration pulls start.jar config properties
 + 324369 Improved handling of multiple versions of
   draft-ietf-hybi-thewebsocketprotocol
 + 326734 Configure Digest maxNonceAge with Security handler init param
 + 327109 Fixed AJP handling of empty packets
 + 327183 Allow better configurability of HttpClient for TLS/SSL
 + 327469 removed needless java6 dependencies
 + 327562 Implement all X-Forwarded headers in ProxyServlet
 + 327601 Multipart Filter handles quoted tokens
 + 327725 Nested ResourceCaches
 + 328199 Ensure blocking connectors always close socket
 + 328205 Improved SelectManager stopping
 + 328273 Added serializable to default user identity
 + JETTY-1288 Info statement when atypical classloader set on WebAppContext
 + JETTY-1289 LRU cache for filter chains

jetty-7.2.0.RC0 - 01 October 2010
 + 314087 Simplified SelectorManager
 + 319334 Concurrent, sharable ResourceCache
 + 319370 WebAppClassLoader.Context
 + 319444 Two nulls are appended to log statements from ContextHanler$Context
 + 320073 Reconsile configuration mechanism
 + 320112 Websocket in aggregate jars
 + 320264 Removed duplicate mime.property entries
 + 320457 Added rfc2045 support to B64Code
 + 321232 BasicAuthenticator ignores bad Authorization header.
 + 321307 HashSessionManager calls passivation listeners.
 + 321730 SelectChannelEndPoint prints to System.err
 + 321735 HttpClient onException called for buffer overflow.
 + 322448 Added jetty-dir.css for directory listings
 + 322575 NPE in HotSwapHandler if old handler null
 + 322683 RewriteHandler thread safety
 + 323196 org.mortbay properties to org.eclipse
 + 323435 MovedContextHandler permanent redirection
 + 323464 IPv6 localhost with no Host header
 + 324110 Merge async dispatch parameters
 + 324158 Durable download or Orbit jars
 + 324260 Jetty-6 continuations handle complete calls
 + 324359 illegal actions on AsyncContext should not change its state.
 + 324360 validate input on getResource since loop logic obscures subclass
   input validation.
 + 324369 Implement draft-ietf-hybi-thewebsocketprotocol-01
 + 324377 Allow dispatch of ServletRequest and ServletResponse
 + 324379 Change content type after getWriter
 + 324501 Fire RequestListener.requestDestroyed in last-to-first order.
 + 324601 Check session expiry on access
 + 324679 Allow filter to write before static content
 + 324811 NPE in Server.dump
 + 324812 restore WebAppContext constructor used by geronimo integration
 + 325072 include to DefaultServlet of missing file throws
   FileNotFoundException
 + 325105 websocket ondisconnect fixed
 + 325128 websocket send during onConnect
 + 325468 Clean work webapp dir before unpack
 + 326612 Handle X-Forwarded-Proto header
 + JETTY-912 added per exchange timeout api
 + JETTY-1063 Plugin problems with spaces in classpath resource references
 + JETTY-1245 Do not use direct buffers with NIO SSL
 + JETTY-1249 Apply max idle time to all connectors
 + JETTY-1250 Parallel start of HandlerCollection
 + JETTY-1256 annotation and jta jars from Orbit
 + JETTY-1259 NullPointerException in JDBCSessionIdManager when invalidating
   session
 + JETTY-1261 errant listener usage in StandardDescriptorProcessor
 + JETTY-1263 JDBCSessionIdManager table creation fails on Oracle
 + JETTY-1265 Reason field option in client response
 + JETTY-1266 Destroy sessions before filters/servlets
 + JETTY-1268 Form Auth saves POST data
 + JETTY-1269 Improve log multithreadedness
 + JETTY-1270 Websocket closed endp protection
 + JETTY-1271 handled unavailable exception
 + JETTY-1279 Make jetty-plus.xml enable plus features for all webapps by
   default
 + JETTY-1281 Create new session after authentication
 + JETTY-1283 JSONPojoConvertorFactory can turn off fromJSON
 + Fix jetty-plus.xml for new configuration names
 + Added ignore to Logger interface
 + Improved debug dump

jetty-7.1.6.v20100715
 + 319519 Warn about duplicate configuration files
 + 319655 Reset HEAD status
 + JETTY-1247 synchronize recylcing of SSL NIO buffers
 + JETTY-1248 fix parsing of bad multiparts
 + JETTY-1249 Apply max idle time to all connectors
 + JETTY-1251 Replace then close selector for JVM bugs

jetty-8.0.0.M1 - 12 July 2010
 + 306350 Ensure jars excluded by ordering are not scanned for annotations
 + JETTY-1224 Change jetty-8 merge rules for fragment descriptors and
   annotations
 + Ensure <absolute-ordering> in web.xml overrides relative <ordering> in
   fragments
 + Ensure empty <absolute-ordering> implies exclusion of all fragments
 + Ensure servlet-api jar class inheritance hierarchy is scanned

jetty-7.1.5.v20100705
 + Update ecj to 3.6 Helios release drop
 + 288194 Add blacklist/whitelist to ProxyServlet and ProxyHandler
 + 296570 EOFException for HttpExchange when HttpClient.stop called.
 + 311550 The WebAppProvider should allow setTempDirectory
 + 316449 Websocket disconnect fix
 + 316584 Exception on startup if temp path has spaces and extractWAR=false
 + 316597 Removed null check and fixed name in Resource#hrefEncodeURI
 + 316970 jetty.sh fails to find JETTY_HOME in standard directories
 + 316973 jetty.sh claims java installation is invalid
 + 316976 removed quotes of JAVA_OPTIONS in jetty.sh
 + 317019 Date HTTP header not sent for HTTP/1.0 requests
 + 317759 Allow roles and constraints to be added after init
 + 317906 OPTIONS correctly handles TRACE
 + 318308 Correct quoting of unicode control characters
 + 318470 unboxing NPE protection in HttpConnection
 + 318551 Optional uncheck Printwriter
 + JETTY-1237 Save local/remote address to be available after close
 + 317007 Unable to run Jetty OSGi when
   -Dosgi.compatibility.bootdelegation=false
 + 316909 CNFE: org.xml.sax.SAXException on org.eclipse.jetty.osgi.boot start
   with jsp fragment
 + 317231 Ability to configure jetty with a fragment bundle that contains
   etc/jetty.xml
 + 319060 Support web-bundles that are not expanded (bundle is zipped)

jetty-6.1.25 - 26 July 2010
 + Jetty-6 is now in maintenance mode.
 + JETTY-1212 Long content lengths
 + JETTY-1214 Avoid ISE when scavenging invalid session
 + JETTY-1223 DefaultServlet: NPE when setting relativeResourceBase and
   resourceBase is not set
 + JETTY-1226 javax.activation needs to be listed in the system classes
 + JETTY-1237 Remember local/remote details of endpoint
 + JETTY-1251 protected against closed selector
 + COMETD-112 if two threads create the same channel, then create events may
   occur after subscribe events
 + 320264 Removed duplicate mime.property entries

jetty-7.1.4.v20100610
 + 298551 SslSocketConnector does not need keystore stream
 + 295715 AbstractSessionManager decoupled from Context
 + 292326 Stop continuations if server is stopped.
 + 292814 Make QoSFilter and DoSFilter JMX manageable
 + 293222 Improve request log to handle/show asynchronous latency
 + 294212 Can not customize session cookie path
 + 301608 Deregister shutdown hooks
 + 302350 org.eclipse.jetty.server.NCSARequestLog is missing JavaDoc
 + 303661 jetty.sh failes if JETTY_HOME is not writeable
 + 304100 Better document JMX setup in jetty-jmx.xml
 + 305300 AsyncContext.start dispatches runnable
 + 314299 Create test harness for JDBCLoginService
 + 314581 Implement the Sec-Websocket handshake
 + 315190 CrossOriginFilter avoid headers not understood by WebSocket
 + 315687 included init script fails to test for JETTY_HOME as empty
 + 315715 Improved Cookie version handling. Server.setMaxCookieVersion
 + 315744 Fixed STOP.PORT and STOP.KEY in start.jar
 + 315748 Removed --fromDaemon from start.jar (replaced with --daemon)
 + 315925 Improved context xml configuration handling
 + 315995 Incorrect package name in system classes list
 + 316119 Fixed maxIdleTime for SocketEndPoint
 + 316254 Implement @DeclareRoles
 + 316334 Breaking change on org.eclipse.jetty.client.HttpExchange
 + 316399 Debug output in MultiPartFilter
 + 316413 Restarting webapp for packed war fails
 + 316557 OSGi HttpService failure due to undeployed context handlers
 + JETTY-547 Delay close after shutdown until request read
 + JETTY-1231 Support context request log handler

jetty-7.1.3.v20100526
 + 296567 HttpClient RedirectListener handles new HttpDestination
 + 297598 JDBCLoginService uses hardcoded credential class
 + 305898 Websocket handles query string in URI
 + 307457 Exchanges are left unhandled when connection is lost
 + 313205 Unable to run test-jdbc-sessions tests
 + 314177 JSTL support is broken
 + 314009 jetty.xml configuration file on command line
 + 314459 support maven3 for builds

jetty-7.1.2.v20100523
 + 308866 Update test suite to JUnit4 - Module jetty-util
 + 312948 Recycle SSL crypto buffers
 + 313196 randomly allocate ports for session test.
 + 313278 Implement octet ranges in IPAccessHandler
 + 313336 secure websockets
 + 314009 updated README.txt
 + Update links to jetty website and wiki on test webapp

jetty-7.1.1.v20100517
 + 302344 Make the list of available contexts if root context is not configured
   optional
 + 304803 Remove TypeUtil Integer and Long caches
 + 306226 HttpClient should allow changing the keystore and truststore type
 + 308857 Update test suite to JUnit4 - Module jetty-jndi
 + 308856 Update test suite to JUnit4 - Module jetty-jmx
 + 308860 Update test suite to JUnit4 - Module jetty-rewrite
 + 308850 Update test suite to JUnit4 - Module jetty-annotations
 + 308853 Update test suite to JUnit4 - Module jetty-deploy
 + 308854 Update test suite to JUnit4 - Module jetty-http
 + 308859 Update test suite to JUnit4 - Module jetty-policy
 + 308858 Update test suite to JUnit4 - Module jetty-plus
 + 308863 Update test suite to JUnit4 - Module jetty-servlet
 + 308855 Update test suite to JUnit4 - Module jetty-io
 + 308862 Update test suite to JUnit4 - Module jetty-server
 + 308867 Update test suite to JUnit4 - Module jetty-webapp
 + 310918 Fixed write blocking for client HttpConnection
 + 312526 Protect shutdown thread initialization during shutdown

jetty-7.1.0 - 05 May 2010
 + 306353 fixed cross context dispatch to root context.
 + 311154 Added deprecated StringBuffer API for backwards compatibility
 + 311554 Protect shutdown thread from Server#doStop
 + 312243 Optimized timeout handling

jetty-7.1.0.RC1 - 05 May 2010
 + 286889 Allow System and Server classes to be set on Server instance and when
   applied to all webapps
 + 291448 SessionManager has isCheckingRemoteSessionIdEncoding
 + 296650 JETTY-1198 reset idle timeout on request body chunks
 + 297104 HTTP CONNECT does not work correct with SSL destinations
 + 306782 Close connection when expected 100 continues is not sent
 + 308848 Update test suite to JUnit4 - Module jetty-ajp
 + 308861 Update test suite to JUnit4 - Module jetty-security
 + 308864 Update test suite to JUnit4 - Module jetty-servlets
 + 308865 Update test suite to JUnit4 - Module jetty-start
 + 308868 Update test suite to JUnit4 - Module jetty-websocket
 + 308869 Update test suite to JUnit4 - Module jetty-xml
 + 309153 Hide extracted WEB-INF/lib when running a non-extracted war
 + 309369 Added WebSocketLoadTest
 + 309686 Fixed response buffers usage
 + 310094 Improved start.jar options handling and configs
 + 310382 NPE protection when WAR is not a file
 + 310562 SslSocketConnector fails to start if excludeCipherSuites is set
 + 310634 Get the localport when opening a server socket.
 + 310703 Update test suite to JUnit4 - Module tests/test-integration
 + 310918 Synchronize content exchange
 + 311154 Use Appendable in preference to StringBuilder/StringBuffer in APIs
 + 311362 Optional org.eclipse.jetty.util.log.stderr.SOURCE
 + JETTY-1030 Improve jetty.sh script
 + JETTY-1142 Replace Set-Cookies with same name

jetty-7.1.0.RC0 - 27 April 2010
 + 294563 Websocket client connection
 + 297104 Improve handling of CONNECT method
 + 306349 ProxyServlet does not work unless deployed at /
 + 307294 Add AbstractLifeCycle.AbstractLifeCycleListener implementation
 + 307847 Fixed combining mime type parameters
 + 307898 Handle large/async websocket messages
 + 308009 ObjectMBean incorrectly casts getTargetException() to Exception
 + 308420 convert jetty-plus.xml to use DeploymentManager
 + 308925 Protect the test webapp from remote access
 + 309466 Removed synchronization from StdErrLog
 + 309765 Added JSP module
 + 310051 _configurationClasses now defaults to null in WebAppContext
 + 310094 Improved start.jar usage and config files
 + 310431 Default ErrorHandler as server Bean
 + 310467 Allow SocketConnector to create generic Connection objects
 + 310603 Make Logger interface consistent
 + 310605 Make a clean room implementation of the JSP logger bridge
 + Add AnnotationConfiguration to jetty-plus.xml
 + Fix jetty-plus.xml reference to addLifeCycle
 + JETTY-1200 SSL NIO Endpoint wraps non NIO buffers
 + JETTY-1202 Use platform default algorithm for SecureRandom
 + Merged 7.0.2.v20100331
 + Add NPE protection to ContainerInitializerConfiguration
 + Temporarily remove jetty-osgi module to clarify jsp version compatibility
 + JETTY-1212 handle long content lengths
 + JETTY-1214 avoid ISE when scavenging invalid session
 + JETTY-903 Stop both caches

jetty-7.0.2.v20100331 - 31 March 2010
 + 297552 Don't call Continuation timeouts from acceptor tick
 + 298236 Additional unit tests for jetty-client
 + 306783 NPE in StdErrLog when Throwable is null
 + 306840 Suppress content-length in requests with no content
 + 306880 Support for UPGRADE in HttpClient
 + 306884 Suspend with timeout <=0 never expires
 + 306782 httpbis interpretation of 100 continues. Body never skipped
 + 307589 updated servlet 3.0 continuations for final API
 + Take excess logging statements out of startup
 + Ensure webapps with no WEB-INF don't scan WEB-INF/lib
 + Allow Configuration array to be set on Server instance for all web apps

jetty-6.1.24 - 21 April 2010
 + JETTY-903 Stop both caches
 + JETTY-1198 reset idle timeout on request body chunks
 + JETTY-1200 SSL NIO Endpoint wraps non NIO buffers
 + JETTY-1211 SetUID loadlibrary name and debug
 + 308925 Protect the test webapp from remote access
 + COMETD-99 ClientImpl logs exceptions in listeners with "debug" level
 + COMETD-100 ClientImpl logs "null" as clientId
 + COMETD-107 Reloading the application with reload extension does not fire
   /meta/connect handlers until long poll timeout expires
 + Upgraded to cometd 1.1.1 client

jetty-6.1.23 - 02 April 2010
 + JSON parses NaN as null
 + Updated JSP to 2.1.v20091210
 + COMETD-28 Improved concurrency usage in Bayeux and channel handling
 + COMETD-46 reset ContentExchange content on resend
 + COMETD-58 Extension.rcv() return null causes NPE in
   AbstractBayeux.PublishHandler.publish
 + COMETD-59 AcknowledgeExtension does not handle null channel in Message
 + COMETD-62 Delay add listeners until after client construction
 + 296569 removeLifeCycleListener() has no effect
 + 292800 ContextDeployer - recursive setting is undone by FilenameFilter
 + 300178 HttpClients opens too many connections that are immediately closed
 + 304658 Inconsistent Expires date format in Set-Cookie headers with maxAge=0
 + 304698 org.eclipse.jetty.http.HttpFields$DateGenerator.formatCookieDate()
   uses wrong (?) date format
 + 306331 Session manager is kept after call to doScope
 + 306840 suppress content-length in requests without content
 + Remove references to old content in HttpClient client tests for www.sun.com
 + JETTY-875 Allow setting of advice field in response to Handshake
 + JETTY-983 Range handling cleanup
 + JETTY-1133 Handle multiple URL ; parameters
 + JETTY-1134 BayeuxClient: Connect msg should be sent as array
 + JETTY-1149 transient should be volatile in AbstractLifeCycle
 + JETTY-1153 System property for UrlEncoded charset
 + JETTY-1155 HttpConnection.close notifies HttpExchange
 + JETTY-1156 SSL blocking close with JVM Bug busy key fix
 + JETTY-1157 Don't hold array passed in write(byte[])
 + JETTY-1158 NPE in StdErrLog when Throwable is null
 + JETTY-1161 An Extension that measures round-trip delay for cometd messages.
 + JETTY-1162 Add support for async/sync message delivery to BayeuxClient
 + JETTY-1163 AJP13 forces 8859-1 encoding
 + JETTY-1168 Don't hold sessionIdManager lock when invalidating sessions
 + JETTY-1170 NPE on client when server-side extension returns null
 + JETTY-1174 Close rather than finish Gzipstreams to avoid JVM leak
 + JETTY-1175 NPE in TimesyncExtension
 + JETTY-1176 NPE in StatisticsExtension if client is null
 + JETTY-1177 Allow error handler to set cacheControl
 + JETTY-1178 Make continuation servlet to log the incoming JSON in case of
   parsing errors
 + JETTY-1180 Extension methods are wrongly called
 + JETTY-1182 COMETD-76 do not lock client while sending messages.
 + JETTY-1183 AcknowledgedMessagesClientExtension does not handle correctly
   message resend when client long polls again
 + JETTY-1186 Better document JMX setup in jetty-jmx.xml
 + JETTY-1188 Null old jobs in QueuedThreadPool
 + JETTY-1191 Limit size of ChannelId cache
 + JETTY-1192 Fixed Digested POST and HttpExchange onRetry
 + JETTY-1193 Exception details are lost in AbstractCometdServlet.getMessages
 + JETTY-1195 Coalesce buffers in ChannelEndPoint.flush()
 + JETTY-1196 Enable TCP_NODELAY by default in client connectors
 + JETTY-1197 SetUID module test fails when using Java 1.6 to build
 + JETTY-1199 FindBugs cleanups
 + JETTY-1205 Memory leak in browser-to-client mapping
 + JETTY-1207 NPE protection in FormAuthenticator
 + JETTY-1202 Use platfrom default algorithm for SecureRandom

jetty-7.0.2.RC0
 + JSON parses NaN as null
 + 290765 Reset input for HttpExchange retry.
 + 292799 WebAppDeployer - start a started context?
 + 292800 ContextDeployer - recursive setting is undone by FilenameFilter
 + 294799 when configuring a webapp, don't look for WEB-INF/jetty6-web.xml
 + 296569 removeLifeCycleListener() has no effect
 + 296765 JMX Connector Server and ShutdownThread
 + 297421 Hide server/system classes from WebAppClassLoader.getResources
 + 297783 Handle HEAD reponses in HttpClient
 + 298144 Unit test for jetty-client connecting to a server that uses Basic
   Auth
 + 298145 Reorganized test harness to separate the HTTP PUT and HTTP GET test
   URLs
 + 298234 Unit test for jetty-client handling different HTTP error codes
 + 298667 DeploymentManager uses ContextProvider and WebAppProvider
 + 299455 Enum support in JSONPojoConvertor
 + 300178 HttpClients opens too many connections that are immediately closed
 + 300733 Jars from lib/ext are not visible for my web application
 + 300933 AbstractConnector uses concurrent objects for stats
 + 301089 Improve statistics available in StatisticsHandler and
   AbstractConnector
 + 302018 Improve statistics available in AbstractSessionHandler
 + 302198 Rename HttpClient authorization classes to Authentication
 + 302244 invalid configuration boolean conversion in FormAuthenticator
 + 302246 redirect loop using form authenticator
 + 302556 CrossOriginFilter does not work correctly when
   Access-Control-Request-Headers header is not present
 + 302669 WebInfConfiguration.unpack() unpacks WEB-INF/* from a
   ResourceCollection, breaking JSP reloading with ResourceCollections
 + 303526 Added include cyphers
 + 304307 Handle ;jsessionid in FROM Auth
 + 304532 Skip some tests on IBM JVMs until resolved
 + 304658 Inconsistent Expires date format in Set-Cookie headers with maxAge=0
 + 304698 org.eclipse.jetty.http.HttpFields$DateGenerator.formatCookieDate()
   uses wrong (?) date format
 + 304781 Reset HttpExchange timeout on slow request content.
 + 304801 SSL connections FULL fix
 + 306330 Flush filter chain cache after Invoker servlet
 + 306331 Session manager is kept after call to doScope
 + JETTY-776 Make new session-tests module to concentrate all reusable session
   clustering test code
 + JETTY-910 Allow request listeners to access session
 + JETTY-983 Range handling cleanup
 + JETTY-1151 JETTY-1098 allow UTF-8 with 0 carry bits
 + JETTY-1153 System property for UrlEncoded charset
 + JETTY-1155 HttpConnection.close notifies HttpExchange
 + JETTY-1156 SSL blocking close with JVM Bug busy key fix
 + JETTY-1157 Don't hold array passed in write(byte[])
 + JETTY-1163 AJP13 forces 8859-1 encoding
 + JETTY-1177 Allow error handler to set cacheControl
 + JETTY-1179 Persistant session tables created on MySQL use wrong datatype
 + JETTY-1184 shrink thread pool even with frequent small jobs
 + JETTY-1133 Handle multiple URL ; parameters
 + JETTY-1174 Close rather than finish Gzipstreams to avoid JVM leak
 + JETTY-1192 Fixed Digested POST
 + JETTY-1199 FindBugs cleanups
 + COMETD-46 reset ContentExchange response content on resend
 + Added IPAccessHandler
 + Updated Servlet3Continuation to final 3.0.20100224
 + 305997 Coalesce buffers in ChannelEndPoint.flush()
 + 306028 Enable TCP_NODELAY by default in client connectors <<<<<<< HEAD

jetty-8.0.0.M0 - 28 February 2010
 + Updated servlet 3.0 spec 20100224
 + Merged 7.0.1.v20091116
 + Updated to cometd 1.0.1

jetty-7.0.1.v20091125 - 25 November 2009
 + =======

jetty-7.0.1.v20091125 - 25 November 2009
 + >>>>>>> origin/master
 + 274251 DefaultServlet supports exact match mode.
 + 288401 HttpExchange.cancel() Method Unimplemented
 + 289027 deobfuscate HttpClient SSL passwords
 + 289265 Test harness for async input
 + 289959 Improved ContextDeployer configuration
 + 289960 start.jar assumes command line args are configs
 + 291019 Fix default DEBUG option; "-D.DEBUG=true" now works
 + 291340 Race condition in onException() notifications
 + 291543 make bin/*.sh scripts executable in distribution
 + 291589 Update jetty-rewrite demo
 + 292642 Fix errors in embedded Jetty examples
 + 292825 Continuations ISE rather than ignore bad transitions
 + 292546 Proactively enforce HttpClient idle timeout
 + 293222 Improved StatisticsHandler for async
 + 293506 Unable to use jconsole with Jetty when running with security manager
 + 293557 Add "jad" mime mapping
 + 294154 Patched jetty-osgi
 + 294224 HttpClient timeout setting has no effect when connecting to host
 + 294345 Support for HTTP/301 + HTTP/302 response codes
 + 294563 Initial websocket implementation
 + JETTY-937 More JVM bug work arounds. Insert pause if all else fails
 + JETTY-983 Send content-length with multipart ranges
 + JETTY-1114 unsynchronised WebAppClassloader.getResource(String)
 + JETTY-1121 Merge Multipart query parameters
 + JETTY-1122 Handle multi-byte utf that causes buffer overflow
 + JETTY-1125 TransparentProxy incorrectly configured for test webapp
 + JETTY-1129 Filter control characters out of StdErrLog
 + JETTY-1135 Handle connection closed before accepted during JVM bug work
   around
 + JETTY-1144 fixed multi-byte character overflow
 + JETTY-1148 Reset partially read request reader.
 + COMETD-34 Support Baeyux MBean
 + Fixed XSS issue in CookieDump demo servlet.
 + Improved start.jar usage text for properties
 + Promoted Jetty Centralized Logging from Sandbox
 + Promoted Jetty WebApp Verifier from Sandbox
 + Refactored continuation test harnessess
 + Fixed client abort asocciation
 + CQ-3581 jetty OSGi contribution
 + Moved centralized logging and verifier back to sandbox
 + CVE-2009-3555 Prevent SSL renegotiate for SSL vulnerability
 + 295421 Cannot reset() a newly created HttpExchange: IllegalStateException 0
   => 0
 + 295562 CrossOriginFilter does not work with default values in Chrome and
   Safari

jetty-7.0.0.v20091005 - 05 October 2009
 + 291340 Race condition in onException() notifications

jetty-6.1.21 - 22 September 2009
 + JETTY-719 Document state machine of jetty http client
 + JETTY-933 State == HEADER in client
 + JETTY-936 Improved servlet matching and optimized
 + JETTY-1038 ChannelId.isParentOf returns the wrong result
 + JETTY-1061 Catch exceptions from cometd listeners
 + JETTY-1072 maven plugin handles context path not as documented
 + JETTY-1080 modified previous fix for windows
 + JETTY-1084 HEAD command not setting content-type in response under certain
   circumstances
 + JETTY-1090 resolve inifinte loop condition for webdav listener
 + JETTY-1092 MultiPartFilter can be pushed into infinite loop
 + JETTY-1093 Request.toString throws exception when size exceeds 4k
 + JETTY-1098 Default form encoding is UTF8
 + JETTY-1099 Improve cookie handling in BayeuxClient
 + JETTY-1100 extend setuid feature to allow setting max open file descriptors
 + JETTY-1102 Wrong usage of deliver() in private chat messages
 + JETTY-1108 SSL EOF detection
 + JETTY-1109 Improper handling of cookies in Terracotta tests
 + JETTY-1112 Response fails if header exceeds buffer size
 + JETTY-1113 IllegalStateException when adding servlet filters
   programmatically
 + JETTY-1114 Unsynchronize webapp classloader getResource
 + 282543 HttpClient SSL buffer size fix
 + 288055 fix jetty-client for failed listener state machine
 + 288153 reset exchange when resending
 + 288182 PUT request fails during retry
 + Fix DefaultServletTest for windows
 + Update Jetty implementation of com.sun.net.httpserver.*
 + Include tmp directory sweeper in build
 + Streamline jetty-jboss build, update sar to QueuedThreadPool

jetty-7.0.0.RC6 - 21 September 2009
 + Fixed XSS issue in CookieDump demo servlet.
 + 289958 StatisticsServlet incorrectly adds StatisticsHandler
 + 289960 start.jar assumes command line args are configs
 + 290081 Eager consume LF after CR
 + 290761 HttpExchange isDone handles intercepted events.
 + JETTY-719 Document state machine of jetty http client
 + JETTY-780 CNFE during startup of webapp with spring-context >= 2.5.1
 + JETTY-936 274251 Improved servlet matching and optimized'
 + JETTY-1080 modify previous fix to work on windows
 + JETTY-1084 HEAD command not setting content-type in response under certain
   circumstances
 + JETTY-1086 Use UncheckedPrintWriter & cleaned up HttpStatus.Code usage
 + JETTY-1090 resolve potential infinite loop with webdav listener
 + JETTY-1092 MultiPartFilter can be pushed into infinite loop
 + JETTY-1093 Request.toString throws exception when size exceeds 4k
 + JETTY-1098 Default form encoding is UTF8
 + JETTY-1101 Updated servlet3 continuation constructor
 + JETTY-1105 Custom error pages aren't working
 + JETTY-1108 SSL EOF detection
 + JETTY-1112 Response fails if header exceeds buffer size
 + JETTY-1113 IllegalStateException when adding servlet filters
   programmatically
 + 280723 Add non blocking statistics handler
 + 282543 HttpClient SSL buffer size fix
 + 283357 org.eclipse.jetty.server.HttpConnectionTest exceptions
 + 288055 jetty-client fails to resolve failed resolution attempts correctly
 + 288153 jetty-client resend doesn't reset exchange
 + 288466 LocalConnector is not thread safe
 + 288514 AbstractConnector does not handle InterruptedExceptions on shutdown
 + 288772 Failure to connect does not set status to EXCEPTED
 + 289146 formalize reload policy functionality
 + 289156 jetty-client: no longer throw runtime exception for bad authn details
 + 288182 PUT request fails during retry
 + 289221 HttpExchange does not timeout when using blocking connector
 + 289285 org.eclipse.jetty.continuation 7.0.0.RC5 imports the
   org.mortbay.util.ajax package
 + 289686 HttpExchange.setStatus() has too coarse synchronization
 + Tweak DefaultServletTest under windows
 + Copy VERSION.txt to distro
 + Remove printlns from jetty-plus

jetty-6.1.20 - 27 August 2009
 + JETTY-838 Don't log and throw
 + JETTY-874 Better error on full header.
 + JETTY-960 Support ldaps
 + JETTY-1046 maven-jetty-jspc-plugin keepSources takes affect only in
   packageRoot
 + JETTY-1057 XSS error page
 + JETTY-1065 Add RedirectRegexRule to provide match/replace/group redirect
   support
 + JETTY-1066 Send 400 error for request URI parse exceptions
 + JETTY-1068 Avoid busy flush of async SSL
 + JETTY-1069 Adjust Bayeux Java client backoff algorithm
 + JETTY-1070 Java Bayeux Client not sending /meta/disconnect on stop
 + JETTY-1074 JMX thread manipulation
 + JETTY-1077 HashSSORealm shares Principals between UserRealms
 + JETTY-1078 Automatic JSON Pojo Conversion
 + JETTY-1079 ResourceCollection.toString() can throw IllegalStateException
 + JETTY-1080 Ignore files that would be extracted outside the destination
   directory when unpacking WARs
 + JETTY-1081 Handle null content type in GzipFilter
 + JETTY-1084 Disable GzipFilter for HEAD requests
 + JETTY-1085 Allow url sessionID if cookie invalid
 + JETTY-1086 Added UncheckedPrintWriter to avoid ignored EOFs
 + JETTY-1087 Chunked SSL non blocking input
 + JETTY-1098 Upgrade jsp to SJSAS-9_1_1-B60F-07_Jan_2009
 + 283513 Check endp.isOpen when blocking read
 + 283818 fixed merge of forward parameters
 + 285006 Fixed NPE in AbstractConnector during shutdown
 + 286535 ContentExchange status code
 + 286911 Clean out cache when recycling HTTP fields
 + COMETD-7 max latency config for lazy messages
 + Added getSubscriptions to cometd client
 + Made unSubscribeAll public on cometd client
 + Removed clearing of queue in unSubscribeAll for cometd client
 + Update test-jndi and test-annotation examples for atomikos 3.5.5
 + Clarified cometd interval timeout and allow per client intervals
 + Update Main.main method to call setWar
 + Added DebugHandler

jetty-7.0.0.RC5 - 27 August 2009
 + 286911 Clean out cache when recycling HTTP fields
 + JETTY-838 Don't log and throw
 + JETTY-874 Better header full warnings
 + JETTY-960 Support for ldaps
 + JETTY-1081 Handle null content type in GzipFilter
 + JETTY-1084 Disable GzipFilter for HEAD requests
 + JETTY-1085 Allow url sessionID if cookie invalid
 + JETTY-1086 Added UncheckedPrintWriter to avoid ignored EOFs
 + JETTY-1087 Chunked SSL non blocking input
 + 287496 Use start.ini always and added --exec
 + 287632 FilterContinuations for blocking jetty6

jetty-6.1.19 - 01 July 2009
 + JETTY-799 shell script for jetty on cygwin
 + JETTY-863 Non blocking stats handler
 + JETTY-937 Further Improvements for sun JVM selector bugs
 + JETTY-970 BayeuxLoadGenerator latency handling
 + JETTY-1011 Grizzly uses queued thread pool
 + JETTY-1028 jetty:run plugin should check for the web.xml from the overlays
   if not found in src/main/webapp/WEB-INF/
 + JETTY-1029 Handle quoted cookie paths
 + JETTY-1031 Handle large pipeline
 + JETTY-1033 jetty-plus compiled with jdk1.5
 + JETTY-1034 Cookie parsing
 + JETTY-1037 reimplemented channel doRemove
 + JETTY-1040 jetty.client.HttpConnection does not handle non IOExceptions
 + JETTY-1042 Avoid cookie reuse on shared connection
 + JETTY-1044 add commons-daemon support as contrib/start-daemon module
 + JETTY-1045 Handle the case where request.PathInfo() should be "/*"
 + JETTY-1046 maven-jetty-jspc-plugin keepSources takes affect only in
   packageRoot
 + JETTY-1047 Cometd client can grow cookie headers
 + JETTY-1048 Default servlet can handle partially filtered large static
   content
 + JETTY-1049 Improved transparent proxy usability
 + JETTY-1054 Avoid double deploys
 + JETTY-1055 Cookie quoting
 + JETTY-1057 Error page stack trace XSS
 + JETTY-1058 Handle trailing / with aliases on
 + JETTY-1062 Don't filter cometd message without data

jetty-7.0.0.RC4 - 18 August 2009
 + 286185 Implement ability for JSON implementation to automatically register
   convertors
 + Added discoverable start options
 + 286535 ContentExchange status code
 + 285891 SessionAuthentication is serializable
 + JETTY-1079 ResourceCollection.toString
 + 279820 Fixed HotSwapHandler
 + JETTY-1080 Ignore files that would be extracted outside the destination
   directory when unpacking WARs
 + JETTY-1057 XSS error page

jetty-7.0.0.RC3 - 07 August 2009
 + 277403 remove system properties
 + JETTY-1074 JMX thread manipulation
 + Improved deferred authentication handling
 + 285697 extract parameters if dispatch has query
 + 282447 concurrent destinations in HttpClient
 + 283172 fix Windows build, broken on directory creation with the
   DefaultServlet
 + 283375 additional error-checking on SSL connector passwords to prevent NPE
 + 283513 Check endp.isOpen when blocking read

jetty-7.0.0.RC2 - 29 June 2009
 + 283844 Webapp / TLD errors are not clear
 + 283375 improved extensibility of SSL connectors
 + 283818 fixed merge of forward parameters
 + backport jetty-8 annotation parsing to jetty-7
 + Disassociate method on IdentityService
 + 284510 Enhance jetty-start for diagnosis and unit testing
 + 284475 update jetty.sh for new OPTIONS syntax
 + Added DebugHandler
 + Added JavaUtilLog for Jetty logging to java.util.logging framework
 + 284981 Implement a cross-origin filter
 + Improved handling of overlays and resourceCollections
 + 285006 fix AbstractConnector NPE during shutdown.

jetty-7.0.0.RC1 - 15 June 2009
 + JETTY-1066 283357 400 response for bad URIs
 + JETTY-1068 Avoid busy flush of async SSL
 + 283344 Startup on windows is broken

jetty-7.0.0.RC0 - 08 June 2009
 + JETTY-967 create standalone build for PKCS12Import at codehaus
 + JETTY-1056 update jetty-ant module for Jetty 7 at codehaus trunk
 + JETTY-1058 Handle trailing / with aliases
 + 280843 Buffer pool uses isHeader
 + 271535 Adding integration tests, and enabling RFC2616 tests
 + 281287 Handle date headers before 1 Jan 1970
 + 282807 Better handling of 100 continues if response committed.

jetty-7.0.0.M4 - 01 June 2009
 + 281059 NPE in QTP with debug on
 + JETTY-799 shell script for jetty on cygwin
 + JETTY-1031 Handle large pipeline
 + JETTY-1034 Cookie parsing
 + JETTY-1042 Prevent cookie leak between shared connection
 + JETTY-1048 Fix for large partially filtered static content
 + JETTY-1049 Improved transparent proxy usability
 + JETTY-1054 Avoid double deploys
 + JETTY-1055 Cookie quoting
 + JETTY-1057 Error page stack trace XSS

jetty-7.0.0.M3 - 20 June 2009
 + fixed race with expired async listeners
 + refactored configuration mechanism
 + added WebAppContext.setConfigurationDiscovered for servlet 3.0 features
 + 274251 Allow dispatch to welcome files that are servlets (configurable)
 + 277403 Cleanup system property usage.
 + 277798 Denial of Service Filter
 + Portable continuations for jetty6 and servlet3
 + Refactored continuations to only support response wrapping
 + Added ContinuationThrowable
 + 276545 Quoted cookie paths
 + 279725 Support 100 and 102 expectations
 + Refactored AbstractBuffers to HttpBuffers for performance
 + Numerous cleanups from static code analysis
 + 280707 client.HttpConnection does not catch and handle non-IOExceptions
 + 281470 Handle the case where request.PathInfo() should be "/*"

jetty-7.0.0.M2 - 18 May 2009
 + JETTY-937 Work around Sun JVM bugs
 + JETTY-941 Linux chkconfig hint
 + JETTY-959 CGI servlet doesn't kill the CGI in case the client disconnects
 + JETTY-980 Fixed ResourceHandler ? handling, and bad URI creation in listings
 + JETTY-996 Make start-stop-daemon optional
 + 273767 Update to use geronimo annotations spec 1.1.1
 + JETTY-1003 java.lang.IllegalArgumentException: timeout can't be negative
 + JETTY-1004 CERT VU#402580 Canonical path handling includes ? in path segment
 + JETTY-1013 MySql Error with JDBCUserRealm
 + JETTY-1014 Enable start-stop-daemon by default on jetty.sh
   (START_STOP_DAEMON=1)
 + JETTY-1015 Reduce BayeuxClient and HttpClient lock contention
 + JETTY-1020 ZipException in org.mortbay.jetty.webapp.TagLibConfiguration
   prevents all contexts from being loaded
 + 275396 Added ScopedHandler to set servlet scope before security handler

jetty-6.1.18 - 16 May 2009
 + JETTY-937 Improved work around sun JVM selector bugs
 + JETTY-1004 CERT VU#402580 Canonical path handling includes ? in path segment
 + JETTY-1008 ContinuationBayeux destroy is called
 + JETTY-1013 MySql Error with JDBCUserRealm
 + JETTY-1014 Enable start-stop-daemon by default on jetty.sh
   (START_STOP_DAEMON=1)
 + JETTY-1015 Reduce BayeuxClient and HttpClient lock contention
 + JETTY-1017 HttpDestination has too coarse locking
 + JETTY-1018 Denial of Service Filter
 + JETTY-1020 ZipException in org.mortbay.jetty.webapp.TagLibConfiguration
   prevents all contexts from being loaded
 + JETTY-1022 Removed several 1.5isms

jetty-5.1.15 - 18 May 2009
 + JETTY-418 synchronized load class
 + JETTY-1004 CERT VU402580 Canonical path handling includes ? in path segment
 + Fixes for CERT438616-CERT237888-CERT21284

jetty-6.1.17 - 30 April 2009
 + JETTY-936 Make optional dispatching to welcome files as servlets
 + JETTY-937 Work around sun JVM selector bugs
 + JETTY-941 Linux chkconfig hint
 + JETTY-957 Reduce hardcoded versions
 + JETTY-980 Security / Directory Listing XSS present
 + JETTY-982 Make test-jaas-webapp run with jetty:run
 + JETTY-983 Default Servlet sets accept-ranges for cached/gzipped content
 + JETTY-988 X-Forwarded-Host has precedence over X-Forwarded-Server
 + JETTY-989 GzipFilter handles addHeader
 + JETTY-990 Async HttpClient connect
 + JETTY-992 URIUtil.encodePath encodes markup characters
 + JETTY-996 Make start-stop-daemon optional
 + JETTY-997 Remove jpackage-utils dependency on rpm install
 + JETTY-985 Allow listeners to implement both interfaces
 + JETTY-1000 Avoided needless 1.5 dependency
 + JETTY-1002 cometd-api to 1.0.beta8
 + JETTY-1003 java.lang.IllegalArgumentException: timeout can't be negative
 + JETTY-1004 CERT VU#402580 Canonical path handling includes ? in path segment
 + JETTY-1006 Resume meta connect on all XD messages

jetty-7.0.0.M1 - 22 April 2009
 + 271258 FORM Authentication dispatch handling avoids caching
 + Initial support for LoginService.logout
 + Removed HTTPConnection specifics from connection dispatching
 + JETTY-695 Handler dump
 + Reworked authentication for deferred authentication
 + Reworked JMX for new layout
 + JETTY-983 DefaultServlet generates accept-ranges for cached/gzip content
 + 273011 JETTY-980 JETTY-992 Security / Directory Listing XSS present
 + 271536 Add support to IO for quietly closing Readers / Writers
 + 273101 Fix DefaultServletTest XSS test case
 + 273153 Test for Nested references in DispatchServlet

jetty-6.1.16 - 01 April 2009
 + JETTY-702 Create "jetty-tasks.xml" for the Ant plugin
 + JETTY-899 Standardize location for configuration files which go into etc
 + JETTY-936 Allow dispatch to welcome files that are servlets
 + JETTY-944 Lazy messages don't prevent long polls waiting
 + JETTY-946 Redeploys with maven jetty plugin of webapps with overlays don't
   work
 + JETTY-947 Exception stops terracotta session scavenger
 + JETTY-948 ConcurrentModificationException in TerracottaSessionManager
   scavenger
 + JETTY-949 Move cometd source to cometd.org project
 + JETTY-953 SSL keystore file input stream is not being closed directly
 + JETTY-956 SslSelectChannelConnector - password should be the default value
   of keyPassword if not specified
 + JETTY-959 CGI servlet doesn't kill the CGI in case the client disconnects
 + JETTY-964 Typo in Jetty 6.1.15 Manifest - Bundle-RequiredExcutionEnvironment
 + JETTY-972 Move cometd code back from cometd.org project (temporarily)
 + JETTY-973 Deliver same message to a collection of cometd Clients

jetty-7.0.0.M0 - 27 March 2009
 + JETTY-496 Support inetd/xinetd through use of System.inheritedChannel()
 + JETTY-540 Merged 3.0 Public Review changes
 + JETTY-567 Delay in initial TLS Handshake With FireFox 3 beta5 and
   SslSelectChannelConnector
 + JETTY-600 Automated tests of WADI integration + upgrade to WADI 2.0
 + JETTY-691 System.getProperty() calls ... wrap them in doPrivileged
 + JETTY-713 Expose additional AbstractConnector methods via MBean
 + JETTY-731 Completed DeliverListener for cometd
 + JETTY-748 RandomAccessFileBuffer for hadoop optimization
 + JETTY-749 Improved ArrayQueue
 + JETTY-765 ensure stop mojo works for all execution phases
 + JETTY-774 Improved caching of mime types with charsets
 + JETTY-775 AbstractSessionTest remove timing related test
 + JETTY-778 handle granular windows timer in lifecycle test
 + JETTY-779 Fixed line feed in request log
 + JETTY-781 Add "mvn jetty:deploy-war" for deploying a pre-assembled war
 + JETTY-782 Implement interval advice for BayeuxClient
 + JETTY-783 Update jetty self-signed certificate
 + JETTY-784 TerracottaSessionManager leaks sessions scavenged in other nodes
 + JETTY-786 Allow DataSourceUserRealm to create tables
 + JETTY-787 Handle MSIE7 mixed encoding
 + JETTY-788 Fix jotm for scoped jndi naming
 + JETTY-790 WaitingContinuations can change mutex if not pending
 + JETTY-792 TerracottaSessionManager does not unlock new session with
   requested id
 + JETTY-793 Fixed DataCache millisecond rounding
 + JETTY-794 WADI integration tests fail intermittently.
 + JETTY-795 NullPointerException in SocketConnector.java
 + JETTY-801 Bring back 2 arg EnvEntry constructor
 + JETTY-802 Modify the default error pages to make association with Jetty
   clearer
 + JETTY-804 HttpClient timeout does not always work
 + JETTY-805 Fix jetty-jaas.xml for new UserRealm package
 + JETTY-806 Timeout related Deadlocks in HTTP Client
 + JETTY-807 HttpTester to handle charsets
 + JETTY-808 cometd client demo run.sh
 + JETTY-809 Need a way to customize WEB-INF/lib file extensions that are added
   to the classpath
 + JETTY-811 Allow configuration of system properties for the maven plugin
   using a file
 + JETTY-813 Simplify NCSARequestLog.java
 + JETTY-814 Add org.eclipse.jetty.client.Address.toString()
 + JETTY-816 Implement reconnect on java bayeux client
 + JETTY-817 Aborted SSL connections may cause jetty to hang with full cpu
 + JETTY-818 Support javax.servlet.request.ssl_session_id
 + JETTY-821 Allow lazy loading of persistent sessions
 + JETTY-822 Commit when autocommit=true causes error with mysql
 + JETTY-823 Extend start.config profiles
 + JETTY-824 Access to inbound byte statistics
 + JETTY-825 URL decoding of spaces (+) fails for encoding not utf8
 + JETTY-830 Add ability to reserve connections on http client
 + JETTY-831 Add ability to stop java bayeux client
 + JETTY-832 More UrlDecoded handling in relation to JETTY-825
 + JETTY-834 Configure DTD does not allow <Map> children
 + JETTY-837 Response headers set via filter are ignored for static resources
 + JETTY-840 add default mime types to *.htc and *.pps
 + JETTY-841 Duplicate messages when sending private message to yourself with
   cometd chat demo
 + JETTY-842 NPE in jetty client when no path component
 + JETTY-843 META-INF/MANIFEST.MF is not present in unpacked webapp
 + JETTY-844 Replace reflection with direct invocation in Slf4jLog
 + JETTY-848 Temporary folder not fully cleanup after stop (via Sweeper)
 + JETTY-854 JNDI scope does not work with applications in a .war
 + JETTY-859 MultiPartFilter ignores the query string parameters
 + JETTY-861 switched buffer pools to ThreadLocal implementation
 + JETTY-862 EncodedHttpURI ignores given encoding in constructor
 + JETTY-866 jetty-client test case fix
 + JETTY-869 NCSARequestLog locale config
 + JETTY-870 NullPointerException in Response when performing redirect to wrong
   relative URL
 + JETTY-871 jetty-client expires() NPE race condition fixed
 + JETTY-876 Added new BlockingArrayQueue and new QueuedThreadPool
 + JETTY-894 Add android .apk to mime types
 + JETTY-897 Remove swing dependency in GzipFilter
 + JETTY-898 Allow jetty debs to start with custom java args provided by users
 + JETTY-899 Standardize location and build process for configuration files
   which go into etc
 + JETTY-890 merge jaspi branch to trunk
 + JETTY-909 Update useragents cache
 + JETTY-917 Change for JETTY-811 breaks systemProperties config parameter in
   maven-jetty-plugin
 + JETTY-922 Fixed NPE on getRemoteHost when socket closed
 + JETTY-923 Client supports attributes
 + JETTY-926 default location for generatedClasses of jspc plugin is incorrect
 + JETTY-939 NPE in AbstractConfiguration.callPreDestroyCallbacks
 + JETTY-938 Deadlock in the TerracottaSessionManager
 + JETTY-946 Redeploys with maven jetty plugin of webapps with overlays don't
   work
 + JETTY-950 Fix double-printing of request URI in request log
 + JETTY-953 SSL keystore file input stream is not being closed directly
 + JETTY-956 SslSelectChannelConnector - password should be the default value
   of keyPassword if not specified
 + moved to org.eclipse packages
 + simplified HandlerContainer API

jetty-6.1.15 - 04 March 2009
 + JETTY-931 Fix issue with jetty-rewrite.xml
 + JETTY-934 fixed stop/start of Bayeux Client
 + JETTY-938 Deadlock in the TerracottaSessionManager
 + JETTY-939 NPE in AbstractConfiguration.callPreDestroyCallbacks
 + JETTY-923 BayeuxClient uses message pools to reduce memory footprint
 + JETTY-924 Improved BayeuxClient disconnect handling
 + JETTY-925 Lazy bayeux messages
 + JETTY-926 default location for generatedClasses of jspc plugin is incorrect

jetty-6.1.15 - 02 March 2009
 + JETTY-923 BayeuxClient uses message pools to reduce memory footprint
 + JETTY-924 Improved BayeuxClient disconnect handling
 + JETTY-925 Lazy bayeux messages
 + JETTY-926 default location for generatedClasses of jspc plugin is incorrect

jetty-6.1.15.rc4 - 19 February 2009
 + JETTY-496 Support inetd/xinetd through use of System.inheritedChannel()
 + JETTY-713 Expose additional AbstractConnector methods via MBean
 + JETTY-749 Improved ack extension
 + JETTY-811 Allow configuration of system properties for the maven plugin
   using a file
 + JETTY-840 add default mime types to *.htc and *.pps
 + JETTY-848 Temporary folder not fully cleanup after stop (via Sweeper)
 + JETTY-872 Handshake handler calls wrong extension callback
 + JETTY-879 Support extra properties in jQuery comet implementation
 + JETTY-802 Modify the default error pages to make association with Jetty
   clearer
 + JETTY-869 NCSARequestLog locale config
 + JETTY-870 NullPointerException in Response when performing redirect to wrong
   relative URL
 + JETTY-878 Removed printStackTrace from WaitingContinuation
 + JETTY-882 ChannelBayeuxListener called too many times
 + JETTY-884 Use hashcode for threadpool ID
 + JETTY-815 Add comet support to jQuery javascript library
 + JETTY-887 Split configuration and handshaking in jquery comet
 + JETTY-888 Fix abort in case of multiple outstanding connections
 + JETTY-894 Add android .apk to mime types
 + JETTY-898 Allow jetty debs to start with custom java args provided by users
 + JETTY-909 Update useragents cache

jetty-6.1.15.rc3 - 28 January 2009
 + JETTY-691 System.getProperty() calls ... wrap them in doPrivileged
 + JETTY-844 Replace reflection with direct invocation in Slf4jLog
 + JETTY-861 switched buffer pools to ThreadLocal implementation
 + JETTY-866 jetty-client test case fix

jetty-6.1.15.rc2 - 23 January 2009
 + adjustment to jetty-client assembly packaging
 + JETTY-567 Delay in initial TLS Handshake With FireFox 3 beta5 and
   SslSelectChannelConnector

jetty-6.1.15.pre0 - 20 January 2009
 + JETTY-600 Automated tests of WADI integration + upgrade to WADI 2.0
 + JETTY-749 Reliable message delivery
 + JETTY-794 WADI integration tests fail intermittently.
 + JETTY-781 Add "mvn jetty:deploy-war" for deploying a pre-assembled war
 + JETTY-795 NullPointerException in SocketConnector.java
 + JETTY-798 Jboss session manager incompatible with LifeCycle.Listener
 + JETTY-801 Bring back 2 arg EnvEntry constructor
 + JETTY-802 Modify the default error pages to make association with Jetty very
   clear
 + JETTY-804 HttpClient timeout does not always work
 + JETTY-806 Timeout related Deadlocks in HTTP Client
 + JETTY-807 HttpTester to handle charsets
 + JETTY-808 cometd client demo run.sh
 + JETTY-809 Need a way to customize WEB-INF/lib file extensions that are added
   to the classpath
 + JETTY-814 Add org.eclipse.jetty.client.Address.toString()
 + JETTY-816 Implement reconnect on java bayeux client
 + JETTY-817 Aborted SSL connections may cause jetty to hang with full cpu
 + JETTY-819 Jetty Plus no more jre 1.4
 + JETTY-821 Allow lazy loading of persistent sessions
 + JETTY-824 Access to inbound byte statistics
 + JETTY-825 URL decoding of spaces (+) fails for encoding not utf8
 + JETTY-827 Externalize servlet api
 + JETTY-830 Add ability to reserve connections on http client
 + JETTY-831 Add ability to stop java bayeux client
 + JETTY-832 More UrlDecoded handling in relation to JETTY-825
 + JETTY-833 Update debian and rpm packages for new jsp-2.1-glassfish jars and
   servlet-api jar
 + JETTY-834 Configure DTD does not allow <Map> children
 + JETTY-837 Response headers set via filter are ignored for static resources
 + JETTY-841 Duplicate messages when sending private message to yourself with
   cometd chat demo
 + JETTY-842 NPE in jetty client when no path component
 + JETTY-843 META-INF/MANIFEST.MF is not present in unpacked webapp
 + JETTY-852 Ensure handshake and connect retried on failure for jquery-cometd
 + JETTY-854 JNDI scope does not work with applications in a .war
 + JETTY-855 jetty-client uber assembly support
 + JETTY-858 ContentExchange provides bytes
 + JETTY-859 MultiPartFilter ignores the query string parameters
 + JETTY-862 EncodedHttpURI ignores given encoding in constructor

jetty-6.1.14 - 14 November 2008
 + JETTY-630 jetty6-plus rpm is missing the jetty6-plus jar
 + JETTY-748 Reduced flushing of large content
 + JETTY-765 ensure stop mojo works for all execution phases
 + JETTY-777 include util5 on the jetty debs
 + JETTY-778 handle granular windows timer in lifecycle test
 + JETTY-779 Fixed line feed in request log
 + JETTY-782 Implement interval advice for BayeuxClient
 + JETTY-783 Update jetty self-signed certificate
 + JETTY-784 TerracottaSessionManager leaks sessions scavenged in other nodes
 + JETTY-787 Handle MSIE7 mixed encoding
 + JETTY-788 Fix jotm for new scoped jndi
 + JETTY-790 WaitingContinuations can change mutex if not pending
 + JETTY-791 Ensure jdk1.4 compatibility for jetty-6
 + JETTY-792 TerracottaSessionManager does not unlock new session with
   requested id
 + JETTY-793 Fixed DataCache millisecond rounding

jetty-6.1.12 - 04 November 2008
 + JETTY-731 Completed DeliverListener for cometd
 + JETTY-772 Increased default threadpool size to 250
 + JETTY-774 Cached text/json content type
 + JETTY-775 fix port of openspaces to jetty-6

jetty-7.0.0.pre5 - 30 October 2008
 + JETTY-766 Fix npe
 + JETTY-767 Fixed SSL Client no progress handshake bug
 + JETTY-768 Remove EnvEntry overloaded constructors
 + JETTY-769 jquery example error
 + JETTY-771 Ensure NamingEntryUtil is jdk1.4 compliant
 + JETTY-772 Increased default threadpool size to 250

jetty-6.1.12.rc5 - 30 October 2008
 + JETTY-703 maxStopTimeMs added to QueuedThreadPool
 + JETTY-762 improved QueuedThreadPool idle death handling
 + JETTY-763 Fixed AJP13 constructor
 + JETTY-766 Ensure SystemProperties set early on jetty-maven-plugin
 + JETTY-767 Fixed SSL Client no progress handshake bug
 + JETTY-768 Remove EnvEntry overloaded constructors
 + JETTY-771 Ensure NamingEntryUtil jdk1.4 compliant

jetty-7.0.0.pre4 - 28 October 2008
 + JETTY-241 Support for web application overlays in rapid application
   development (jetty:run)
 + JETTY-319 improved passing of exception when webapp unavailable
 + JETTY-331 SecureRandom hangs on systems with low entropy (connectors slow to
   start)
 + JETTY-591 No server classes for jetty-web.xml
 + JETTY-604 AbstractSession.setSessionURL
 + JETTY-670 $JETTY_HOME/bin/jetty.sh not worked in Solaris, because of
   /usr/bin/which has no error-code
 + JETTY-676 ResourceHandler doesn't support HTTP HEAD requests
 + JETTY-677 GWT serialization issue
 + JETTY-680 Can't configure the ResourceCollection with maven
 + JETTY-681 JETTY-692 MultiPartFilter is slow for file uploads
 + JETTY-682 Added listeners and queue methods to cometd
 + JETTY-686 LifeCycle.Listener
 + JETTY-687 Issue with servlet-mapping in dynamic servlet invoker
 + JETTY-688 Cookie causes NumberFormatException
 + JETTY-689 processing of non-servlet related annotations
 + JETTY-690 Updated XBean dependencies to XBean version 3.4.3 and Spring
   2.0.5.
 + JETTY-696 jetty.sh restart not working
 + JETTY-698 org.eclipse.resource.JarResource.extract does not close
   JarInputStream jin
 + JETTY-699 Optimized cometd sending of 1 message to many many clients
 + JETTY-700 unit test for unread request data
 + JETTY-703 maxStopTimeMs added to QueuedThreadPool
 + JETTY-708 allow 3 scopes for jndi resources: jvm, server or webapp
 + JETTY-709 Jetty plugin's WebAppConfig configured properties gets overridden
   by AbstractJettyRunMojo even when already set
 + JETTY-710 Worked around poor implementation of File.toURL()
 + JETTY-711 DataSourceUserRealm implementation
 + JETTY-712 HttpClient does not handle request complete after response
   complete
 + JETTY-715 AJP Key size as Integer
 + JETTY-716 Fixed NPE on empty cometd message
 + JETTY-718 during ssl unwrap, return true if some bytes were read, even if
   underflow
 + JETTY-720 fix HttpExchange.waitForStatus
 + JETTY-721 Support wildcard in VirtualHosts configuration
 + JETTY-723 jetty.sh does not check if TMP already is set
 + JETTY-724 better handle EBCDIC default JVM encoding
 + JETTY-728 Improve Terracotta integration and performances
 + JETTY-730 Set SAX parse features to defaults
 + JETTY-731 DeliverListener for cometd
 + JETTY-732 Case Sensitive Basic Authentication Response Header
   Implementations
 + JETTY-733 Expose ssl connectors with xbean
 + JETTY-735 Wrong default jndi name on DataSourceUserRealm
 + JETTY-736 Client Specific cometd advice
 + JETTY-737 refactored jetty.jar into jetty, xml, security, ssl, webapp and
   deploy jars
 + JETTY-738 If jetty.sh finds a pid file is does not check to see if a process
   with that pid is still running
 + JETTY-739 Race in QueuedThreadPool
 + JETTY-741 HttpClient connects slowly due to reverse address lookup by
   InetAddress.getHostName()
 + JETTY-742 Private messages in cometd chat demo
 + JETTY-747 Handle HttpClient exceptions better
 + JETTY-755 Optimized HttpParser and buffers for few busy connections
 + JETTY-757 Unhide JAAS classes
 + JETTY-758 Update JSP to glassfish tag SJSAS-9_1_1-B51-18_Sept_2008
 + JETTY-759 Fixed JSON small negative real numbers
 + JETTY-760 Handle wildcard VirtualHost and normalize hostname in
   ContextHandlerCollection
 + JETTY-762 improved QueuedThreadPool idle death handling
 + JETTY-763 Fixed AJP13 constructor
 + JETTY-766 Ensure SystemProperties set early on jetty-maven-plugin

jetty-6.1.12.rc4 - 21 October 2008
 + JETTY-319 improved passing of exception when webapp unavailable
 + JETTY-729 Backport Terracotta integration to Jetty6.1 branch
 + JETTY-744 Backport of JETTY-741: HttpClient connects slowly due to reverse
   address lookup by InetAddress.getHostName()
 + JETTY-747 Handle exceptions better in HttpClient
 + JETTY-755 Optimized HttpParser and buffers for few busy connections
 + JETTY-758 Update JSP 2.1 to glassfish tag SJSAS-9_1_1-B51-18_Sept_2008
 + JETTY-759 Fixed JSON small negative real numbers
 + JETTY-760 Handle wildcard VirtualHost and normalize hostname in
   ContextHandlerCollection

jetty-6.1.12.rc3 - 10 October 2008
 + JETTY-241 Support for web application overlays in rapid application
   development (jetty:run)
 + JETTY-686 LifeCycle.Listener
 + JETTY-715 AJP key size
 + JETTY-716 NPE for empty cometd message
 + JETTY-718 during ssl unwrap, return true if some bytes were read, even if
   underflow
 + JETTY-720 fix HttpExchange.waitForStatus
 + JETTY-721 Support wildcard in VirtualHosts configuration
 + JETTY-722 jndi related threadlocal not cleared after deploying webapp
 + JETTY-723 jetty.sh does not check if TMP already is set
 + JETTY-725 port JETTY-708 (jndi scoping) to jetty-6
 + JETTY-730 set SAX parser features to defaults
 + JETTY-731 DeliverListener for cometd
 + JETTY-732 Case Sensitive Basic Authentication Response Header
   Implementations
 + JETTY-736 Client Specific cometd advice
 + JETTY-738 If jetty.sh finds a pid file is does not check to see if a process
   with that pid is still running
 + JETTY-739 Race in QueuedThreadPool
 + JETTY-742 Private messages in cometd chat demo

jetty-6.1.12rc2 - 12 September 2008
 + JETTY-282 Support manually-triggered reloading
 + JETTY-331 SecureRandom hangs on systems with low entropy (connectors slow to
   startup)
 + JETTY-591 No server classes for jetty-web.xml
 + JETTY-670 $JETTY_HOME/bin/jetty.sh not worked in Solaris, because of
   /usr/bin/which has no error-code
 + JETTY-671 Configure DTD does not allow <Property> children
 + JETTY-672 Utf8StringBuffer doesn't properly handle null characters (char
   with byte value 0)
 + JETTY-676 ResourceHandler doesn't support HTTP HEAD requests
 + JETTY-677 GWT serialization issue
 + JETTY-680 Can't configure the ResourceCollection with maven
 + JETTY-681 JETTY-692 MultiPartFilter is slow for file uploads
 + JETTY-682 Added listeners and queue methods to cometd
 + JETTY-683 ResourceCollection works for jsp files but does not work for
   static resources under DefaultServlet
 + JETTY-687 Issue with servlet-mapping in dynamic servlet invoker
 + JETTY-688 Cookie causes NumberFormatException
 + JETTY-696 ./jetty.sh restart not working
 + JETTY-698 org.eclipse.resource.JarResource.extract does not close
   JarInputStream jin
 + JETTY-699 Optimize cometd sending of 1 message to many many clients
 + JETTY-709 Jetty plugin's WebAppConfig configured properties gets overridden
   by AbstractJettyRunMojo even when already set
 + JETTY-710 Worked around poor implementation of File.toURL()
 + JETTY-712 HttpClient does not handle request complete after response
   complete

jetty-7.0.0pre3 - 06 August 2008
 + Upgrade jsp 2.1 to SJSAS-9_1_02-B04-11_Apr_2008
 + JETTY-30 Externalize servlet-api to own project
 + JETTY-182 Support setting explicit system classpath for jasper
   Jsr199JavaCompiler
 + JETTY-319 Get unavailable exception and added startWithUnavailable option
 + JETTY-381 JETTY-622 Multiple Web Application Source Directory
 + JETTY-442 Accessors for mimeType on ResourceHandler
 + JETTY-502 forward of an include should hide include attributes
 + JETTY-562 RewriteHandler support for virtual hosts
 + JETTY-563 JETTY-482 OpenRemoteServiceServlet for GWT1.5M2+
 + JETTY-564 Consider optionally importing org.apache.jasper.servlet
 + JETTY-571 SelectChannelConnector throws Exception on close on Windows
 + JETTY-608 Suspend/Resume/Complete request listeners
 + JETTY-621 Improved LazyList javadoc
 + JETTY-626 Null protect reading the dtd resource from classloader
 + JETTY-628 Rewrite rule for rewriting scheme
 + JETTY-629 Don't hold timeout lock during expiry call.
 + JETTY-632 OSGi tags for Jetty client
 + JETTY-633 Default form encoding 8859_1 rather than utf-8
 + JETTY-635 Correctly merge request parameters when doing forward
 + JETTY-636 Separate lifeycle of jsp build
 + JETTY-637 empty date headers throw IllegalArgumentException
 + JETTY-641 JDBC Realm purge cache problem
 + JETTY-642 NPE in LdapLoginModule
 + JETTY-644 LdapLoginModule uses proper filters when searching
 + JETTY-645 Do not provide jetty-util to the webapps
 + JETTY-646 Should set Cache-Control header when sending errors to avoid
   caching
 + JETTY-647 suspended POSTs with binary data do too many resumes
 + JETTY-650 Parse "*" URI for HTTP OPTIONS request
 + JETTY-651 Release resources during destroy
 + JETTY-653 Upgrade jta api specs to more recent version
 + JETTY-654 Allow Cometd Bayeux object to be JMX manageable
 + JETTY-655 Support parsing application/x-www-form-urlencoded parameters via
   http PUT
 + JETTY-656 HttpClient defaults to async mode
 + JETTY-659 ContentExchange and missing headers in HttpClient
 + JETTY-663 AbstractDatabaseLoginModule handle not found UserInfo and userName
 + JETTY-665 Support merging class directories
 + JETTY-666 scanTargetPatterns override the values already being set by
   scanTarget
 + JETTY-667 HttpClient handles chunked content
 + JETTY-669 Http methods other than GET and POST should not have error page
   content
 + JETTY-671 Configure DTD does not allow <Property> children
 + JETTY-672 Utf8StringBuffer doesn't properly handle null characters (char
   with byte value 0)
 + JETTY-675 ServletContext.getRealPath("") returns null instead of returning
   the root dir of the webapp

jetty-6.1.12rc1 - 01 August 2008
 + Upgrade jsp 2.1 to SJSAS-9_1_02-B04-11_Apr_2008
 + JETTY-319 Get unavailable exception and added startWithUnavailable option
 + JETTY-381 JETTY-622 Multiple Web Application Source Directory
 + JETTY-442 Accessors for mimeType on ResourceHandler
 + JETTY-502 forward of an include should hide include attributes
 + JETTY-562 RewriteHandler support for virtual hosts
 + JETTY-563 GWT OpenRemoteServiceServlet GWT1.5M2+
 + JETTY-564 Consider optionally importing org.apache.jasper.servlet
 + JETTY-571 SelectChannelConnector throws Exception on close on Windows
 + JETTY-596 Proxy authorization support in HttpClient
 + JETTY-599 handle buffers consistently handle invalid index for poke
 + JETTY-603 Handle IPv6 in HttpURI
 + JETTY-605 Added optional threadpool to BayeuxService
 + JETTY-606 better writeTo impl for BIO
 + JETTY-607 Add GigaSpaces session clustering
 + JETTY-610 jetty.class.path not being interpreted
 + JETTY-613 website module now generates site-component for jetty-site
 + JETTY-614 scanner allocated hashmap on every scan
 + JETTY-623 ServletContext.getServerInfo() non compliant
 + JETTY-626 Null protect reading the dtd resource from classloader
 + JETTY-628 Rewrite rule for rewriting scheme
 + JETTY-629 Don't hold timeout lock during expiry call.
 + JETTY-632 OSGi tags for Jetty client
 + JETTY-633 Default form encoding 8859_1 rather than utf-8
 + JETTY-635 Correctly merge request parameters when doing forward
 + JETTY-637 empty date headers throw IllegalArgumentException
 + JETTY-641 JDBC Realm purge cache problem
 + JETTY-642 NPE in LdapLoginModule
 + JETTY-644 LdapLoginModule uses proper filters when searching
 + JETTY-646 Should set Cache-Control header when sending errors to avoid
   caching
 + JETTY-647 suspended POSTs with binary data do too many resumes
 + JETTY-650 Parse "*" URI for HTTP OPTIONS request
 + JETTY-651 Release resources during destroy
 + JETTY-654 Allow Cometd Bayeux object to be JMX manageable
 + JETTY-655 Support parsing application/x-www-form-urlencoded parameters via
   http PUT
 + JETTY-656 HttpClient defaults to async mode
 + JETTY-657 Backport jetty-7 sslengine
 + JETTY-658 backport latest HttpClient from jetty-7 to jetty-6
 + JETTY-659 ContentExchange and missing headers in HttpClient
 + JETTY-660 Backported QoSFilter
 + JETTY-663 AbstractDatabaseLoginModule handle not found UserInfo and userName
 + JETTY-665 Support merging class directories
 + JETTY-666 scanTargetPatterns override the values already being set by
   scanTarget
 + JETTY-667 HttpClient handles chunked content
 + JETTY-669 Http methods other than GET and POST should not have error page
   content

jetty-7.0.0pre2 - 30 June 2008
 + JETTY-336 413 error for header buffer full
 + JETTY-425 race in stopping SelectManager
 + JETTY-568 Avoid freeing DirectBuffers. New locking NIO ResourceCache.
 + JETTY-569 Stats for suspending requests
 + JETTY-576 servlet dtds and xsds not being loaded locally
 + JETTY-572 Unique cometd client ID
 + JETTY-578 OSGI Bundle-RequiredExcutionEnvironment set to J2SE-1.5
 + JETTY-579 OSGI resolved management and servlet.resources import error
 + JETTY-580 Fixed SSL shutdown
 + JETTY-581 ContextPath constructor
 + JETTY-582 final ISO_8859_1
 + JETTY-584 handle null contextPath
 + JETTY-587 persist sessions to database
 + JETTY-588 handle Retry in ServletException
 + JETTY-589 Added Statistics Servlet
 + JETTY-590 Digest auth domain for root context
 + JETTY-592 expired timeout callback without synchronization
 + JETTY-595 SessionHandler only deals with base request session
 + JETTY-596 proxy support in HttpClient
 + JETTY-598 Added more reliable cometd message flush option
 + JETTY-599 handle buffers consistently handle invalid index for poke
 + JETTY-603 Handle IPv6 in HttpURI
 + JETTY-605 Added optional threadpool to BayeuxService
 + JETTY-606 better writeTo impl for BIO
 + JETTY-607 Add GigaSpaces session clustering
 + JETTY-609 jetty-client improvements for http conversations
 + JETTY-610 jetty.class.path not being interpreted
 + JETTY-611 make general purpose jar scanning mechanism
 + JETTY-612 scan for web.xml fragments
 + JETTY-613 various distribution related changes
 + JETTY-614 scanner allocates hashmap on every iteration
 + JETTY-615 Replaced CDDL servlet.jar with Apache-2.0 licensed version
 + JETTY-623 ServletContext.getServerInfo() non compliant

jetty-6.1.11 - 06 June 2008
 + JETTY-336 413 error for full header buffer
 + JETTY-425 race in stopping SelectManager
 + JETTY-580 Fixed SSL shutdown
 + JETTY-581 ContextPath constructor
 + JETTY-582 final ISO_8859_1
 + JETTY-584 handle null contextPath
 + JETTY-588 handle Retry in ServletException
 + JETTY-590 Digest auth domain for root context
 + JETTY-592 expired timeout callback without synchronization
 + JETTY-595 SessionHandler only deals with base request session
 + JETTY-596 Proxy support in HttpClient
 + JETTY-598 Added more reliable cometd message flush option

jetty-6.1.10 - 20 May 2008
 + Use QueuedThreadPool as default
 + JETTY-440 allow file name patterns for jsp compilation for jspc plugin
 + JETTY-529 CNFE when deserializing Array from session resolved
 + JETTY-537 JSON handles Locales
 + JETTY-547 Shutdown SocketEndpoint output before close
 + JETTY-550 Reading 0 bytes corrupts ServletInputStream
 + JETTY-551 Upgraded to Wadi 2.0-M10
 + JETTY-556 Encode all URI fragments
 + JETTY-557 Allow ServletContext.setAttribute before start
 + JETTY-558 optional handling of X-Forwarded-For/Host/Server
 + JETTY-566 allow for non-blocking behavior in jetty maven plugin
 + JETTY-572 unique cometd client ID
 + JETTY-579 osgi fixes with management and servlet resources

jetty-7.0.0pre1 - 03 May 2008
 + Allow annotations example to be built regularly, copy to contexts-available
 + Make annotations example consistent with servlet 3.0
 + Refactor JNDI impl to simplify
 + Improved suspend examples
 + address osgi bundling issue relating to build resources
 + JETTY-529 CNFE when deserializing Array from session resolved
 + JETTY-558 optional handling of X-Forwarded-For/Host/Server
 + JETTY-559 ignore unsupported shutdownOutput
 + JETTY-566 allow for non-blocking behavior in jetty maven plugin
 + JETTY-440 allow file name patterns for jsp compilation for jspc plugin

jetty-7.0.0pre0 - 21 April 2008
 + Jetty-6.1.8 Changes
 + Refactor of Continuation towards servlet 3.0 proposal
 + JETTY-282 Support manually-triggered reloading by maven plugin
 + QueuedThreadPool default
 + RetryRequest exception now extends ThreadDeath
 + Added option to dispatch to suspended requests.
 + Delay 100 continues until getInputStream
 + HttpClient supports pipelined request
 + BayeuxClient use a single connection for polling
 + Make javax.servlet.jsp optional osgi import for jetty module
 + Ensure Jotm tx mgr can be found in jetty-env.xml
 + Renamed modules management and naming to jmx and jndi.
 + JETTY-341 100-Continues sent only after getInputStream called.
 + JETTY-386 backout fix and replaced with
   ContextHandler.setCompactPath(boolean)
 + JETTY-399 update OpenRemoteServiceServlet to gwt 1.4
 + JETTY-467 allow URL rewriting to be disabled.
 + JETTY-468 unique holder names for addServletWithMapping
 + JETTY-471 LDAP JAAS Realm
 + JETTY-474 Fixed case sensitivity issue with HttpFields
 + JETTY-475 AJP connector in RPMs
 + JETTY-486 Improved jetty.sh script
 + JETTY-487 Handle empty chunked request
 + JETTY-494 Client side session replication
 + JETTY-519 HttpClient does not recycle closed connection.
 + JETTY-522 Add build profile for macos for setuid
 + JETTY-523 Default servlet uses ServletContext.getResource
 + JETTY-524 Don't synchronize session event listener calls
 + JETTY-525 Fixed decoding for long strings
 + JETTY-526 Fixed MMBean fields on JMX MBeans
 + JETTY-528 Factor our cookie parsing to CookieCutter
 + JETTY-530 Improved JMX MBeanContainer lifecycle
 + JETTY-531 Optional expires on MovedContextHandler
 + JETTY-532 MBean properties for QueuedThreadPool
 + JETTY-535 Fixed Bayeux server side client memory leak
 + JETTY-537 JSON handles Locales
 + JETTY-538 test harness fix for windows
 + JETTY-540 Servlet-3.0 & java5 support (work in progress)
 + JETTY-543 Atomic batch get and put of files.
 + JETTY-545 Rewrite handler
 + JETTY-546 Webapp runner. All in one jar to run a webapps
 + JETTY-547 Shutdown SocketEndpoint output before close
 + JETTY-550 Reading 0 bytes corrupts ServletInputStream
 + JETTY-551 Wadi 2.0-M10
 + JETTY-553 Fixed customize override
 + JETTY-556 Encode all URI fragments
 + JETTY-557 Allow ServletContext.setAttribute before start
 + JETTY-560 Allow decoupling of jndi names in web.xml

jetty-6.1.9 - 26 March 2008
 + Make javax.servlet.jsp optional osgi import for jetty module
 + Ensure Jotm tx mgr can be found in jetty-env.xml
 + JETTY-399 update OpenRemoteServiceServlet to gwt 1.4
 + JETTY-471 LDAP JAAS Realm
 + JETTY-475 AJP connector in RPMs
 + JETTY-482 update to JETTY-399
 + JETTY-519 HttpClient does not recycle closed connection.
 + JETTY-522 Add build profile for macos for setuid
 + JETTY-525 Fixed decoding for long strings
 + JETTY-526 Fixed MMBean fields on JMX MBeans
 + JETTY-532 MBean properties for QueuedThreadPool
 + JETTY-535 Fixed Bayeux server side client memory leak
 + JETTY-538 test harness fix for windows
 + JETTY-541 Cometd per client timeouts

jetty-6.1.8 - 28 February 2008
 + Added QueuedThreadPool
 + Optimized QuotedStringTokenizer.quote()
 + further Optimizations and improvements of Cometd
 + Optimizations and improvements of Cometd, more pooled objects
 + Improved Cometd timeout handling
 + Added BayeuxService
 + Cookie support in BayeuxClient
 + Improved Bayeux API
 + add removeHandler(Handler) method to HandlerContainer interface
 + Added JSON.Convertor and non static JSON instances
 + Long cache for JSON
 + Fixed JSON negative numbers
 + JSON unquotes /
 + Add "mvn jetty:stop"
 + allow sessions to be periodically persisted to disk
 + grizzly fixed for posts
 + Remove duplicate commons-logging jars and include sslengine in jboss sar
 + Allow code ranges on ErrorPageErrorHandler
 + AJP handles bad mod_jk methods
 + JETTY-350 log ssl errors on SslSocketConnector
 + JETTY-417 JETTY_LOGS environment variable not queried by jetty.sh
 + JETTY-433 ContextDeployer constructor fails unnecessarily when using a
   security manager if jetty.home not set
 + JETTY-434 ContextDeployer scanning of sub-directories should be optional
 + JETTY-481 Handle empty Bayeux response
 + JETTY-489 Improve doco on the jetty.port property for plugin
 + JETTY-490 Fixed JSONEnumConvertor
 + JETTY-491 opendocument mime types
 + JETTY-492 Null pointer in HashSSORealm
 + JETTY-493 JSON handles BigDecimals
 + JETTY-498 Improved cookie parsing
 + JETTY-507 Fixed encoding from JETTY-388 and test case
 + JETTY-508 Extensible cometd handlers
 + JETTY-509 Fixed JSONP transport for changing callback names
 + JETTY-511 jetty.sh mishandled JETTY_HOME when launched from a relative path
 + JETTY-512 add slf4j as optional to manifest
 + JETTY-513 Terracotta session replication does not work when the initial page
   on each server does not set any attributes
 + JETTY-515 Timer is missing scavenging Task in HashSessionManager

jetty-6.1.7 - 22 December 2007
 + Added BayeuxService
 + Added JSON.Convertor and non static JSON instances
 + Add "mvn jetty:stop"
 + allow sessions to be periodically persisted to disk
 + Cookie support in BayeuxClient
 + grizzly fixed for posts
 + jetty-6.1 branch created from 6.1.6 and r593 of jetty-contrib trunk
 + Optimizations and improvements of Cometd, more pooled objects
 + Update java5 patch
 + JETTY-386 CERT-553235 backout fix and replaced with
   ContextHandler.setCompactPath(boolean)
 + JETTY-467 allow URL rewriting to be disabled.
 + JETTY-468 unique holder names for addServletWithMapping
 + JETTY-474 Fixed case sensitivity issue with HttpFields
 + JETTY-486 Improved jetty.sh script
 + JETTY-487 Handle empty chunked request

jetty-6.1.6 - 18 November 2007
 + rudimentary debian packaging
 + updated grizzly connector to 1.6.1
 + JETTY-455 Optional cometd id
 + JETTY-459 Unable to deploy from Eclipse into the root context
 + JETTY-461 fixed cometd unknown channel
 + JETTY-464 typo in ErrorHandler
 + JETTY-465 System.exit() in constructor exception for MultiPartOutputStream

jetty-6.1.6rc1 - 05 November 2007
 + Upgrade jsp 2.1 to SJSAS-9_1-B58G-FCS-08_Sept_2007
 + Housekeeping on poms
 + CERT VU#38616 handle single quotes in cookie names.
 + Improved JSON parsing from Readers
 + Moved some impl classes from jsp-api-2.1 to jsp-2.1
 + Added configuration file for capturing stderr and stdout
 + Updated for dojo 1.0(rc) cometd
 + Give bayeux timer name
 + Give Terracotta session scavenger a name
 + Jetty Eclipse Plugin 1.0.1: force copy of context file on redeploy
 + JETTY-388 Handle utf-16 and other multibyte non-utf-8 form content.
 + JETTY-409 String params that denote files changed to File
 + JETTY-438 handle trailing . in vhosts
 + JETTY-439 Fixed 100 continues clash with Connection:close
 + JETTY-451 Concurrent modification of session during invalidate
 + JETTY-443 windows bug causes Acceptor thread to die
 + JETTY-445 removed test code
 + JETTY-448 added setReuseAddress on AbstractConnector
 + JETTY-450 Bad request for response sent to server
 + JETTY-452 CERT VU#237888 Dump Servlet - prevent cross site scripting
 + JETTY-453 updated Wadi to 2.0-M7
 + JETTY-454 handle exceptions with themselves as root cause
 + JETTY-456 allow null keystore for osX
 + JETTY-457 AJP certificate chains

jetty-6.1.6rc0 - 03 October 2007
 + Added jetty.lib system property to start.config
 + AJP13 Fix on chunked post
 + Fix cached header optimization for extra characters
 + SetUID option to support setgid
 + Make mx4j used only if runtime uses jdk<1.5
 + Moved Grizzly to contrib
 + Give deployment file Scanner threads a unique name
 + Fix Host header for async client
 + Fix typo in async client onResponsetHeader method name
 + Tweak OSGi manifests to remove unneeded imports
 + Allow scan interval to be set after Scanner started
 + Add jetty.host system property
 + Allow properties files on the XmlConfiguration command line.
 + Prevent infinite loop on stopping with temp dir
 + Ensure session is completed only when leaving context.
 + Update terracotta to 2.4.1 and exclude ssl classes
 + Update jasper2.1 to tag SJSAS-9_1-B58C-FCS-22_Aug_2007
 + Removal of unneeded dependencies from management, maven-plugin, naming &
   plus poms
 + Adding setUsername,setGroupname to setuid and mavenizing native build
 + UTF-8 for bayeux client
 + CVE-2007-5615 Added protection for response splitting with bad headers.
 + Cached user agents strings in the /org/mortbay/jetty/useragents resource
 + Make default time format for RequestLog match NCSA default
 + Use terracotta repo for build; make jetty a terracotta module
 + Fix patch for java5 to include cometd module
 + Added ConcatServlet to combine javascript and css
 + Add ability to persist sessions with HashSessionManager
 + Avoid FULL exception in window between blockForOutput and remote close
 + Added JPackage RPM support
 + Added JSON.Convertable
 + Updated README, test index.html file and jetty-plus.xml file
 + JETTY-259 SystemRoot set for windows CGI
 + JETTY-311 avoid json keywords
 + JETTY-376 allow anything but CRLF in reason string
 + JETTY-398 Allow same WADI Dispatcher to be used across multiple web-app
   contexts
 + JETTY-400 consume CGI stderr
 + JETTY-402 keep HashUserRealm in sync with file
 + JETTY-403 Allow long content length for range requests
 + JETTY-404 WebAppDeployer sometimes deploys duplicate webapp
 + JETTY-405 Default date formate for reqest log
 + JETTY-407 AJP handles unknown content length
 + JETTY-413 Make rolloveroutputstream timer daemon
 + JETTY-422 Allow <Property> values to be null in config files
 + JETTY-423 Ensure javax.servlet.forward parameters are latched on first
   forward
 + JETTY-425 Handle duplicate stop calls better
 + JETTY-430 improved cometd logging
 + JETTY-431 HttpClient soTimeout

jetty-6.1.5 - 19 July 2007
 + Upgrade to Jasper 2.1 tag SJSAS-9_1-B50G-BETA3-27_June_2007
 + Fixed GzipFilter for dispatchers
 + Fixed reset of reason
 + JETTY-392 updated LikeJettyXml example

jetty-6.1.5rc0 - 15 July 0200
 + update terracotta session clustering to terracotta 2.4
 + SetUID option to only open connectors before setUID.
 + Protect SslSelectChannelConnector from exceptions during close
 + Improved Request log configuration options
 + Added GzipFilter and UserAgentFilter
 + make OSGi manifests for jetty jars
 + update terracotta configs for tc 2.4 stable1
 + remove call to open connectors in jetty.xml
 + update links on website
 + make jetty plus example webapps use ContextDeployer
 + Dispatch SslEngine expiry (non atomic)
 + Make SLF4JLog impl public, add mbean descriptors
 + SPR-3682 - dont hide forward attr in include.
 + Upgrade to Jasper 2.1 tag SJSAS-9_1-B50G-BETA3-27_June_2007
 + JETTY-253 Improved graceful shutdown
 + JETTY-373 Stop all dependent lifecycles
 + JETTY-374 HttpTesters handles large requests/responses
 + JETTY-375 IllegalStateException when committed.
 + JETTY-376 allow spaces in reason string
 + JETTY-377 allow sessions to be wrapped with
   AbstractSesssionManager.SessionIf
 + JETTY-378 handle JVMs with non ISO/UTF default encodings
 + JETTY-380 handle pipelines of more than 4 requests!
 + JETTY-385 EncodeURL for new sessions from dispatch
 + JETTY-386 Allow // in file resources

jetty-6.1.4 - 15 June 2007
 + fixed early open() call in NIO connectors
 + JETTY-370 ensure maxIdleTime<=0 means connections never expire
 + JETTY-371 Fixed chunked HEAD response
 + JETTY-372 make test for cookie caching more rigorous

jetty-6.1.4rc1 - 10 June 2007
 + Work around IBM JVM socket close issue
 + moved documentation for jetty and jspc maven plugins to wiki
 + async client improvements
 + fixed handling of large streamed files
 + Fixed synchronization conflict SslSelectChannel and SelectChannel
 + Optional static content cache
 + JETTY-310 better exception when no filter file for cometd servlet
 + JETTY-323 handle htaccess without a user realm
 + JETTY-346 add wildcard support to extra scan targets for maven plugin
 + JETTY-355 extensible SslSelectChannelConnector
 + JETTY-357 cleaned up ssl buffering
 + JETTY-360 allow connectors, userRealms to be added from a <jettyConfig> for
   maven plugin
 + JETTY-361 prevent url encoding of dir listings for non-link text
 + JETTY-362 More object locks
 + JETTY-365 make needClientAuth work on SslSelectChannelConnector
 + JETTY-366 JETTY-368 Improved bayeux disconnect

jetty-6.1.4rc0 - 01 June 2007
 + Reorganized import of contrib modules
 + Unified JMX configuration
 + Updated slf4j version to 1.3.1
 + Updated junit to 3.8.2
 + Allow XmlConfiguration properties to be configured
 + Add (commented out) jspc precompile to test-webapp
 + Add slf4j-api for upgraded version
 + Change scope of fields for Session
 + Add ability to run cometd webapps to maven plugin
 + Delay ssl handshake until after dispatch in sslSocketConnector
 + Set so_timeout during ssl handshake as an option on SslSocketConnector
 + Optional send Date header. Server.setSendDateHeader(boolean)
 + update etc/jetty-ssl.xml with new handshake timeout setting
 + fixed JSP close handling
 + improved date header handling
 + fixed waiting continuation reset
 + JETTY-257 fixed comet cross domain
 + JETTY-309 fix applied to sslEngine
 + JETTY-317 rollback inclusion of cometd jar for maven plugin
 + JETTY-318 Prevent meta channels being created
 + JETTY-330 Allow dependencies with scope provided for jspc plugin
 + JETTY-335 SslEngine overflow fix
 + JETTY-337 deprecated get/setCipherSuites and added
   get/setExcludeCipherSuites
 + JETTY-338 protect isMoreInBuffer from destroy
 + JETTY-339 MultiPartFiler deletes temp files on IOException
 + JETTY-340 FormAuthentication works with null response
 + JETTY-344 gready fill in ByteArrayBuffer.readFrom
 + JETTY-345 fixed lost content with blocked NIO.
 + JETTY-347 Fixed type util init
 + JETTY-352 Object locks

jetty-6.1.3 - 04 May 2007
 + Handle CRLF for content in header optimization
 + JETTY-309 don't clear writable status until dispatch
 + JETTY-315 suppressed warning
 + JETTY-322 AJP13 cping and keep alive

jetty-6.1.2 - 01 May 2007
 + Improved unavailabile handling
 + sendError resets output state
 + Fixed session invalidation error in WadiSessionManager
 + Updated Wadi to version 2.0-M3
 + Added static member definition in WadiSessionManager
 + JETTY-322 fix ajp cpong response and close handling
 + JETTY-324 fix ant plugin
 + JETTY-328 updated jboss

jetty-6.1.2rc5 - 24 April 2007
 + set default keystore for SslSocketConnector
 + removed some compile warnings
 + Allow jsp-file to be / or /*
 + JETTY-305 delayed connection destroy
 + JETTY-309 handle close in multivalue connection fields.
 + JETTY-314 fix for possible NPE in Request.isRequestedSessionIdValid

jetty-6.1.2rc4 - 19 April 2007
 + JETTY-294 Fixed authentication reset
 + JETTY-299 handle win32 paths for object naming
 + JETTY-300 removed synchronized on dispatch
 + JETTY-302 correctly parse quoted content encodings
 + JETTY-303 fixed dual reset of generator
 + JETTY-304 Fixed authentication reset

jetty-6.1.2rc3 - 16 April 2007
 + Improved performance and exclusions for TLD scanning
 + MBean properties assume writeable unless marked RO
 + refactor of SessionManager and SessionIdManager for clustering
 + Improvements to allow simple setting of Cache-Control headers
 + AJP redirects https requests correctly
 + Fixed writes of unencoded char arrays.
 + JETTY-283 Parse 206 and 304 responses in client
 + JETTY-285 enable jndi for mvn jetty:run-war and jetty:run-exploded
 + JETTY-289 fixed javax.net.ssl.SSLException on binary file upload
 + JETTY-292 Fixed error page handler error pages
 + JETTY-293 fixed NPE on fast init
 + JETTY-294 Response.reset() resets headers as well as content
 + JETTY-295 Optional support of authenticated welcome files
 + JETTY-296 Close direct content inputstreams
 + JETTY-297 Recreate tmp dir on stop/start
 + JETTY-298 Names in JMX ObjectNames for context, servlets and filters

jetty-6.1.2rc2 - 27 March 2007
 + Enable the SharedStoreContextualiser for the WadiSessionManager(Database
   store for clustering)
 + AJP13 CPING request and CPONG response implemented
 + AJP13 Shutdown Request from peer implemented
 + AJP13 remoteUser, contextPath, servletPath requests implemented
 + Change some JNDI logging to debug level instead of info
 + Update jasper to glassfish tag SJSAS-9_1-B39-RC-14_Mar_2007
 + Optimized multi threaded init on startup servlets
 + Removed unneeded specialized TagLibConfiguration class from maven plugin
 + Refactor Scanner to increase code reuse with maven/ant plugins
 + Added RestFilter for PUT and DELETE from Aleksi Kallio
 + Make annotations work for maven plugin
 + JETTY-125 maven plugin: ensure test dependencies on classpath for
   <useTestClasspath>
 + JETTY-246 path encode cookies rather than quote
 + JETTY-254 prevent close of jar entry by bad JVMs
 + JETTY-256 fixed isResumed and work around JVM bug
 + JETTY-258 duplicate log message in ServletHandler
 + JETTY-260 Close connector before stop
 + JETTY-262 Allow acceptor thread priority to be adjusted
 + JETTY-263 Added implementation for authorizationType Packets
 + JETTY-265 Only quote cookie values if needed
 + JETTY-266 Fix deadlock with shutdown
 + JETTY-271 ResourceHandler uses resource for MimeType mapping
 + JETTY-272 Activate and Passivate events for sessions
 + JETTY-274 Improve flushing at end of request for blocking
 + JETTY-276 Partial fix for reset/close race
 + JETTY-277 Improved ContextHandlerCollection
 + JETTY-278 Session invalidation delay until no requests
 + JETTY-280 Fixed deadlock with two flushing threads
 + JETTY-284 Fixed stop connector race
 + JETTY-286 isIntegral and isConfidential methods overridden in
   SslSelectChannelConnector

jetty-6.1.2rc1 - 08 March 2007
 + TagLibConfiguration uses resource input stream
 + Improved handling of early close in AJP
 + add ajp connector jar to jetty-jboss sar
 + Improved Context setters for wadi support
 + fix Dump servlet to handle primitive array types
 + handle comma separated values for the Connection: header
 + Added option to allow null pathInfo within context
 + BoundedThreadPool queues rather than blocks excess jobs.
 + Support null pathInfo option for webservices deployed to jetty/jboss
 + Workaround to call SecurityAssocation.clear() for jboss webservices calls to
   ejbs
 + Ensure jetty/jboss uses servlet-spec classloading order
 + call preDestroy() after servlet/filter destroy()
 + Fix constructor for Constraint to detect wildcard role
 + Added support for lowResourcesIdleTime to SelectChannelConnector
 + JETTY-157 make CGI handle binary data
 + JETTY-175 JDBCUserRealm use getInt instead of getObject
 + JETTY-188 Use timer for session scavaging
 + JETTY-235 default realm name
 + JETTY-242 fix race condition with scavenging sessions when stopping
 + JETTY-243 FULL
 + JETTY-244 Fixed UTF-8 buffer overflow
 + JETTY-245 Client API improvements
 + JETTY-246 spaces in cookies
 + JETTY-248 setContentLength after content written
 + JETTY-250 protect attribute enumerations from modification
 + JETTY-252 Fixed stats handling of close connection
 + JETTY-254 prevent close of jar file by bad JVMs

jetty-6.1.2rc0 - 15 February 2007
 + JETTY-223 Fix disassociate of UserPrincipal on dispatches
 + JETTY-226 Fixed SSLEngine close issue
 + JETTY-232 Fixed use of override web.xml
 + JETTY-236 Buffer leak
 + JETTY-237 AJPParser Buffer Data Handling
 + JETTY-238 prevent form truncation
 + Patches from sybase for ClientCertAuthenticator
 + Coma separated cookies
 + Cometd timeout clients

jetty-6.1.2pre1 - 05 February 2007
 + JETTY-224 run build up to process-test before invoking jetty:run
 + Added error handling for incorrect keystore/truststore password in
   SslSelectChannelConnector
 + fixed bug with virtual host handling in ContextHandlerCollection
 + added win32service to standard build
 + refactored cometd to be continuation independent
 + allow ResourceHandler to use resource base from an enclosing ContextHandler

jetty-6.1.2pre0 - 01 February 2007
 + Fixed 1.4 method in jetty plus
 + Fixed generation of errors during jsp compilation for jsp-2.1
 + Added cometd jsonp transport from aabeling
 + Added terracotta cluster support for cometd
 + JETTY-213 request.isUserInRole(String) fixed
 + JETTY-215 exclude more transitive dependencies from tomcat jars for jsp-2.0
 + JETTY-216 handle AJP packet fragmentation
 + JETTY-218 handle AJP ssl key size and integer
 + JETTY-219 fixed trailing encoded chars in cookies
 + JETTY-220 fixed AJP content
 + JETTY-222 fix problem parsing faces-config.xml
 + add support for Annotations in servlet, filter and listener sources
 + improved writer buffering
 + moved JSON parser to util to support reuse
 + handle virtual hosts in ContextHandlerCollection
 + enable SslSelectChannelConnector to modify the SslEngine's client
   authentication settings

jetty-6.1.1 - 15 January 2007

jetty-6.1.1rc1 - 12 January 2007
 + Use timers for Rollover logs and scanner
 + JETTY-210 Build jsp-api-2.0 for java 1.4

jetty-6.1.1rc0 - 10 January 2007
 + Fixed unpacking WAR
 + extras/win32service download only if no JavaServiceWrapper exist
 + MultiPartFilter deleteFiles option
 + CGI servlet fails without exception
 + JETTY-209 Added ServletTester.createSocketConnector
 + JETTY-210 Build servlet-api-2.5 for java 1.4
 + JETTY-211 fixed jboss build
 + ensure response headers on AjaxFilter messsages turn off caching
 + start webapps on deployment with jboss, use isDistributed() method from
   WebAppContext
 + simplified chat demo

jetty-6.1.0 - 09 January 2007
 + Fixed unpacking WAR

jetty-6.1.0 - 05 January 2007
 + Improved config of java5 threadpool
 + Protect context deployer from Errors
 + Added WebAppContext.setCopyWebDir to avoid JVM jar caching issues.
 + GERONIMO-2677 refactor of session id handling for clustering
 + ServletTester sets content length
 + Added extras/win32service
 + JETTY-206 fixed AJP getServerPort and getRemotePort

jetty-6.1.0rc3 - 02 January 2007
 + JETTY-195 fixed ajp ssl_cert handling
 + JETTY-197 fixed getRemoteHost
 + JETTY-203 initialize ServletHandler if no Context instance
 + JETTY-204 setuid fix
 + setLocale does not use default content type
 + Use standard releases of servlet and jsp APIs.
 + implement resource injection and lifecycle callbacks declared in web.xml
 + extras/servlet-tester

jetty-6.1.0rc2 - 20 December 2006
 + AJP13Parser, throw IllegalStateException on unimplemented AJP13 Requests
 + ContextHandlerCollection is noop with no handlers
 + ensure servlets initialized if only using ServletHandler
 + fixed Jetty-197 AJP13 getRemoteHost()
 + Refactored AbstractSessionManager for ehcache
 + ensure classpath passed to jspc contains file paths not urls
 + JETTY-194 doubles slashes are significant in URIs
 + JETTY-167 cometd refactor
 + remove code to remove SecurityHandler if no constraints present
 + JETTY-201 make run-as work for both web container and ejb container in jboss
 + ensure com.sun.el.Messages.properties included in jsp-2.1 jar

jetty-6.1.0rc1 - 14 December 2006
 + simplified idle timeout handling
 + JETTY-193 MailSessionReference without authentication
 + JETTY-199 newClassPathResource
 + ensure unique name for ServletHolder instances
 + added cache session manager(pre-alpha)

jetty-6.1.0rc0 - 08 December 2006
 + JETTY-181 Allow injection of a java:comp Context
 + JETTY-182 Optionally set JSP classpath initparameter
 + Dispatcher does not protect javax.servlet attributes
 + DefaultHandler links virtual hosts.
 + Fixed cachesize on invalidate
 + Optimization of writers
 + ServletHandler allows non REQUEST exceptions to propogate
 + TCK fixes from Sybase:
 + Handle request content encodings
 + forward query attribute fix
 + session attribute listener
 + Servlet role ref
 + flush if content-length written
 + 403 for BASIC authorization failure
 + null for unknown named dispatches
 + JETTY-184 cometd connect non blocking
 + Support for RFC2518 102-processing response
 + JETTY-123 fix improved
 + Added org.mortbay.thread.concurrent.ThreadPool
 + Added extras/gwt
 + Fixed idle timeout
 + JETTY-189 ProxyConnection
 + Added spring ejb3 demo example
 + update jasper to glassfish SJSAS-9_1-B27-EA-07_Dec_2006
 + JETTY-185 tmp filename generation

jetty-6.1.0pre3 - 22 November 2006
 + fixed NIO endpoint flush. Avoid duplicate sends
 + CVE-2006-6969 Upgraded session ID generation to use SecureRandom
 + updated glassfish jasper to tag SJSAS-9_1-B25-EA-08_Nov_2006
 + Support TLS_DHE_RSA_WITH_AES_256_CBC_SHA
 + JETTY-180 XBean support for context deploy
 + JETTY-154 Cookies are double quotes only
 + Expose isResumed on Continuations
 + Refactored AJP generator

jetty-6.0.2 - 22 November 2006
 + Moved all modules updates from 6.1pre2 to 6.0
 + Added concept of bufferred endpoint
 + Added conversion Object -> ObjectName for the result of method calls made on
   MBeans
 + Added DataFilter configuration to cometd
 + added examples/test-jaas-webapp
 + Added extraClassPath to WebAppContext
 + Added hierarchical destroy of mbeans
 + Added ID constructor to AbstractSessionManager.Session
 + added isStopped() in LifeCycle and AbstractLifeCycle
 + Added override descriptor for deployment of RO webapps
 + add <Property> replacement in jetty xml config files
 + alternate optimizations of writer (use -Dbuffer.writers=true)
 + Allow session cookie to be refreshed
 + Apply queryEncoding to getQueryString
 + CGI example in test webapp
 + change examples/test-jndi-webapp so it can be regularly built
 + Default soLinger is -1 (disabled)
 + ensure "" returned for ServletContext.getContextPath() for root context
 + ensure sessions nulled out on request recycle; ensure session null after
   invalidate
 + ensure setContextPath() works when invoked from jetty-web.xml
 + fixed NIO endpoint flush. Avoid duplicate sends
 + Fixed NPE in bio.SocketEndPoint.getRemoteAddr()
 + Fixed resource cache flushing
 + Fixed tld parsing for maven plugin
 + HttpGenerator can generate requests
 + Improved *-mbean.properties files and specialized some MBean
 + JETTY-118 ignore extra content after close.
 + JETTY-119 cleanedup Security optimizatoin
 + JETTY-123 handle windows UNC paths
 + JETTY-126 handle content > Integer.MAX_VALUE
 + JETTY-129 ServletContextListeners called after servlets are initialized
 + JETTY-151 Idle timeout only applies to blocking operations
 + JETTY-154 Cookies are double quotes only
 + JETTY-171 Fixed filter mapping
 + JETTY-172 use getName() instead of toString
 + JETTY-173 restore servletpath after dispatch
 + Major refactor of SelectChannel EndPoint for client selector
 + make .tag files work in packed wars
 + Plugin shutdown context before stopping it.
 + Refactored session lifecycle and additional tests
 + release resource lookup in Default servlet
 + (re)make JAAS classes available to webapp classloader
 + Reverted UnixCrypt to use coersions (that effected results)
 + Session IDs can change worker ID
 + Simplified ResourceCache and Default servlet
 + SocketConnector closes all connections in doStop
 + Upgraded session ID generation to use SecureRandom
 + updated glassfish jasper to tag SJSAS-9_1-B25-EA-08_Nov_2006
 + Support TLS_DHE_RSA_WITH_AES_256_CBC_SHA

jetty-5.1.14 - 09 August 2007
 + patched with correct version
 + JETTY-155 force close with content length.
 + JETTY-369 failed state in Container

jetty-5.1.13
 + Sourceforge 1648335: problem setting version for AJP13

jetty-5.1.12 - 22 November 2006
 + Added support for TLS_DHE_RSA_WITH_AES_256_CBC_SHA
 + Upgraded session ID generation to use SecureRandom
 + Quote single quotes in cookies
 + AJP protected against bad requests from mod_jk
 + JETTY-154 Cookies ignore single quotes

jetty-4.2.27 - 22 November 2006
 + Upgraded session ID generation to use SecureRandom
 + AJP protected against bad requests from mod_jk

jetty-6.1.0pre2 - 20 November 2006
 + Added extraClassPath to WebAppContext
 + Fixed resource cache flushing
 + Clean up jboss module licensing

jetty-6.1.0pre1 - 19 November 2006
 + Use ContextDeployer as main deployer in jetty.xml
 + Added extras/jboss
 + Major refactor of SelectChannel EndPoint for client selector
 + Fixed NPE in bio.SocketEndPoint.getRemoteAddr()
 + Reverted UnixCrypt to use coersions (that effected results)
 + JETTY-151 Idle timeout only applies to blocking operations
 + alternate optimizations of writer (use -Dbuffer.writers=true)
 + JETTY-171 Fixed filter mapping
 + JETTY-172 use getName() instead of toString
 + JETTY-173 restore servletpath after dispatch
 + release resource lookup in Default servlet
 + Simplified ResourceCache and Default servlet
 + Added override descriptor for deployment of RO webapps
 + Added hierarchical destroy of mbeans

jetty-6.1.0pre0 - 21 October 2006
 + add <Property> replacement in jetty xml config files
 + make .tag files work in packed wars
 + add hot deployment capability
 + ensure setContextPath() works when invoked from jetty-web.xml
 + ensure sessions nulled out on request recycle; ensure session null after
   invalidate
 + ensure "" returned for ServletContext.getContextPath() for root context
 + Fixed tld parsing for maven plugin
 + Improved *-mbean.properties files and specialized some MBean
 + Added conversion Object -> ObjectName for the result of method calls made on
   MBeans
 + JETTY-129 ServletContextListeners called after servlets are initialized
 + change examples/test-jndi-webapp so it can be regularly built
 + added isStopped() in LifeCycle and AbstractLifeCycle
 + fixed isUserInRole checking for JAASUserRealm
 + fixed ClassCastException in JAASUserRealm.setRoleClassNames(String[])
 + add a maven-jetty-jspc-plugin to do jspc precompilation
 + added examples/test-jaas-webapp
 + (re)make JAAS classes available to webapp classloader
 + CGI example in test webapp
 + Plugin shutdown context before stopping it.
 + Added concept of bufferred endpoint
 + Factored ErrorPageErrorHandler out of WebAppContext
 + Refactored ErrorHandler to avoid statics
 + Transforming classloader does not transform resources.
 + SocketConnector closes all connections in doStop
 + Improved charset handling in URLs
 + minor optimization of bytes to UTF8 strings
 + JETTY-112 ContextHandler checks if started
 + JETTY-113 support optional query char encoding on requests
 + JETTY-114 removed utf8 characters from code
 + JETTY-115 Fixed addHeader
 + added cometd chat demo
 + JETTY-119 cleanedup Security optimizatoin
 + Refactored session lifecycle and additional tests
 + JETTY-121 init not called on externally constructed servlets
 + JETTY-124 always initialize filter caches
 + JETTY-126 handle content > Integer.MAX_VALUE
 + JETTY-123 handle windows UNC paths
 + JETYY-120 SelectChannelConnector closes all connections on stop
 + Added ID constructor to AbstractSessionManager.Session
 + Allow session cookie to be refreshed
 + Added DataFilter configuration to cometd
 + Added extras/setuid to support start as root
 + Apply queryEncoding to getQueryString
 + JETTY-118 ignore extra content after close.
 + HttpGenerator can generate requests
 + Ported HtAccessHandler
 + Start of a client API
 + Session IDs can change worker ID
 + Default soLinger is -1 (disabled)
 + AJP Connector

jetty-5.1.11 - 08 October 2006
 + fixed ByteBufferOutputStream capacity calculation
 + Fixed AJP handling of certificate length (1494939)
 + Fixed AJP chunk header (1507377)
 + Fixed order of destruction event calls
 + Fix to HttpOutputStream from M.Traverso
 + Default servlet only uses setContentLength on wrapped responses

jetty-4.2.26 - 08 October 2006
 + Backport of AJP fixes

jetty-6.0.1 - 24 September 2006
 + fixed isUserInRole checking for JAASUserRealm
 + fixed ClassCastException in JAASUserRealm.setRoleClassNames(String[])
 + Improved charset handling in URLs
 + Factored ErrorPageErrorHandler out of WebAppContext
 + Refactored ErrorHandler to avoid statics
 + JETTY-112 ContextHandler checks if started
 + JETTY-114 removed utf8 characters from code
 + JETTY-115 Fixed addHeader
 + JETTY-121 init not called on externally constructed servlets
 + minor optimization of bytes to UTF8 strings
 + JETTY-113 support optional query char encoding on requests
 + JETTY-124 always initialize filter caches
 + JETYY-120 SelectChannelConnector closes all connections on stop

jetty-6.0.0 - 10 September 2006
 + SocketConnector closes all connections in doStop
 + Conveniance builder methods for listeners and filters
 + Transforming classloader does not transform resources.
 + Plugin shutdown context before stopping it.

jetty-6.0.0rc4 - 05 September 2006
 + bind jetty-env.xml entries to java:comp/env
 + JETTY-107 Poor cast in SessionDump demo.
 + Set charset on error pages

jetty-6.0.0rc3 - 01 September 2006
 + pulled 6.0.0 branch
 + JETTY-103
 + Move MailSessionReference to org.mortbay.naming.factories
 + Less verbose handling of BadResources from bad URLs
 + Avoid double error handling of Bad requests
 + don't warn for content length on head requests
 + JETTY-104 (raised glassfish ISSUE-1044) hide JSP forced path attribute
 + JETTY-68 Complete request after sendRedirect
 + Transferred the sslengine patch from the patches directory to extras

jetty-6.0.0rc2 - 25 August 2006
 + use mvn -Dslf4j=false jetty:run to disable use of slf4j logging with
   jdk1.4/jsp2.0
 + added org.apache.commons.logging package to system classes that can't be
   overridden by a webapp classloader
 + mvn -Djetty.port=x jetty:run uses port number given for the default
   connector
 + Fixed NPE when no resource cache
 + Refactored WebXmlConfiguration to allow custom web.xml resource
 + Moved more utility packagtes to the util jar
 + Direct buffer useage is optional
 + Destroy HttpConnection to improve buffer pooling
 + Timestamp in StdErrLog

jetty-6.0.0rc1 - 16 August 2006
 + Support for binding References and Referenceables and javax.mail.Sessions in
   JNDI
 + Added TransformingWebAppClassLoader for spring 2.0 byte code modification
   support
 + JETTY-90
 + Fixed FD leak for bad TCP acks. JETTY-63
 + JETTY-87
 + Change path mapping so that a path spec of /foo/* does not match /foo.bar :
   JETTY-88
 + add <requestLog> config param to jetty plugin
 + JETTY-85 JETTY-86 (TrustManager and SecureRandom are now configurable;
   better handling of null/default values)
 + parse jsp-property-group in web.xml for additional JSP servlet mappings
 + protected setContentType from being set during include
 + JETTY-91
 + added modules/spring with XmlBeanFactory configuration
 + removed support for lowResources from SelectChannelConnector
 + added start of cometd implementation (JSON only)
 + added start of grizzly connector
 + removed org.mortbay. from context system classes configuration
 + -DSTOP.PORT must be specified.
 + moved optional modules to extras
 + fixed bug that caused Response.setStatus to ignore the provided message
 + refactored resource cache
 + Allow direct filling of buffers for uncached static content.
 + Added simple ResourceHandler and FileServer example

jetty-6.0.0rc0 - 07 July 2006
 + change prefix from "jetty6" to just "jetty" for plugin: eg is now mvn
   jetty:run
 + allow <key> or <name> in <systemProperty> for plugin
 + simplified jetty.xml with new constructor injections
 + added setters and getters on SessionManager API for session related config:
   cookie name, url parameter name, domain, max age and path.
 + add ability to have a lib/ext dir from which to recursively add all jars and
   zips to the classpath
 + patch to allow Jetty to use JSP2.1 from Glassfish instead of Jasper from
   Tomcat
 + fixed classesDirectory param for maven plugin to be configurable
 + ensure explicitly set tmp directory called "work" is not deleted on exit
 + ensure war is only unpacked if war is newer than "work" directory
 + change name of generated tmp directory to be
   "Jetty_"+host+"_"+port+"_"+contextpath+"_"+virtualhost
 + Cleaned up idle expiry.
 + Ssl algorithm taken from system property
 + Added 8 random letters&digits to Jetty-generated tmp work dir name to ensure
   uniqueness
 + Simplify runtime resolution of JSP library for plugin
 + Ensure mvn clean cleans the build
 + Do not wrap EofException with EofException
 + reverse order for destroy event listeners
 + added StatisticsHandler and statistics on Connector.
 + Simplified Servlet Context API
 + Added maximum limit to filter chain cache.
 + refactor HttpChannelEndPoint in preparation for SslEngine
 + ContextHandlerCollection addContext and setContextClass
 + Discard excess bytes in header buffer if connection is closing
 + Updated javax code from
   http://svn.apache.org/repos/asf/tomcat/tc6.0.x/trunk/java/javax@417727
 + Threadpool does not need to be a LifeCycle
 + support graceful shutdown
 + Added WebAppContextClassLoader.newInstance to better support exensible
   loaders.
 + immutable getParameterMap()
 + support <load-on-startup> for SingleThreadModel
 + changed ServletContext.getResourcePaths()  to not return paths containing
   double slashes
 + fixed HttpGenerator convertion of non UTF-8: JETTY-82
 + added html module from jetty 5 - but deprecated until maintainer found

jetty-6.0.0beta17 - 01 June 2006
 + Added config to disable file memory mapped buffers for windows
 + Added Request.isHandled()
 + Refactored Synchronization of SelectChannelConnector
 + Recovered repository from Codehaus crash
 + ContextHandler.setConnectors replace setHosts
 + Connector lowResourceMaxIdleTime  implemented.
 + Default servlet checks for aliases resources
 + Added clover reports and enough tests to get >50% coverage
 + Fixed IE SSL issue.
 + Implemented runAs on servlets
 + Flush will flush all bytes rather than just some.
 + Protected WEB-INF and META-INF
 + don't reset headers during forward
 + BoundedThreadPool.doStop waits for threads to complete

jetty-6.0.0beta16 - 12 May 2006
 + remove a couple of System.err.printlns
 + replace backwards compativle API in UrlEncoded

jetty-6.0.0beta15 - 11 May 2006
 + Added Server attribute org.mortbay.jetty.Request.maxFormContentSize
 + Renamed NotFoundHandler to DefaultHandler
 + Added automatic scan of all WEB-INF/jetty-*.xml files for plugin
 + Added <scanTargets> parameter to allow other locations to scan for plugin
 + Major refactor to simplify Server and handler hierarchy
 + setSendServerVersion method added to Server to control sending of Server:
   http header
 + removed SelectBlockingChannelConnector (unmaintained)
 + Improved HttpException
 + Moved more resources to resources
 + Added ThrottlingFilter and fixed race in Continuations
 + Added taglib resources to 2.1 jsp api jar
 + Reset of timer task clears expiry
 + improved MBeanContainer object removal
 + ContextHandler.setContextPath can be called after start.
 + Fixed handling of params after forward
 + Added --version to start.jar
 + Added embedded examples
 + Simplified DefaultServlet static content buffering
 + readded BoundedThreadPool shrinking (and then fixed resulting deadlock)
 + improved MBean names
 + improved support for java5 jconsole
 + Session scavenger threads from threadpool
 + Thread names include URI if debug set
 + don't accept partial authority in request line.
 + enforce 204 and 304 have no content

jetty-6.0.0beta14 - 09 April 2006
 + ignore dirs and files that don't exist in plugin scanner
 + added support for stopping jetty using "java -jar start.jar --stop"
 + added configurability for webdefault.xml in maven plugin
 + adding InvokerServlet
 + added ProxyServlet
 + stop JDBCUserRealm coercing all credentials to String
 + Change tmp dir of plugin to work to be in line with jetty convention
 + Modify plugin to select JSP impl at runtime
 + Use start.config to select which JSP impl at runtime based on jdk version
 + Added JSP 2.1 APIs from apache
 + Added Jasper 2.1 as jesper (jasper without JCL)
 + Started readding logging to jesper using jdk logging
 + fixed priority of port from url over host header
 + implemented request.isUserInRole
 + securityHandler removed if not used.
 + moved test webapps to examples directory
 + improved contentType handling and test harness
 + fixed forward bug (treated as include)
 + fixed HttpField iterator
 + added jetty-util.jar module
 + added reset to Continuation

jetty-6.0.0beta12 - 16 March 2006
 + Fixed maven plugin JNDI for redeploys
 + Fixed tld discovery for plugin (search dependencies)
 + Fixed JettyPlus for root contexts
 + Fixed error handling in error page
 + Added JSP2.0 demos to test webapp
 + Upgraded jasper to 5.5.15
 + Added provider support to SslListener
 + Log ERROR for runtimeExceptions

jetty-6.0.0beta11 - 14 March 2006
 + added JAAS
 + added webapp-specific JNDI entries
 + added missing Configurations for maven plugin
 + fixed FORM authentication
 + moved dtd and xsd to standard javax location
 + added patch to use joda-time
 + refactored session ID management
 + refactored configuration files and start()
 + fixed ; decoding in URIs
 + Added HttpURI and improved UTF-8 parsing.
 + refactored writers and improved UTF-8 generation.

jetty-6.0.0beta10 - 25 February 2006
 + Added support for java:comp/env
 + Added support for pluggable transaction manager
 + Forward masks include attributes and vice versa
 + Fixed default servlet handling of includes
 + Additional accessors for request logging
 + added getLocalPort() to connector
 + Fixed content-type for range requests
 + Fix for sf1435795 30sec delay from c taylor
 + Fix for myfaces and include with close
 + Fix sf1431936 don't chunk the chunk
 + Fix http://jira.codehaus.org/browse/JETTY-6. hi byte reader
 + Updates javax to MR2 release

jetty-6.0.0beta9 - 09 February 2006
 + PathMap for direct context mapping.
 + Refactored chat demo and upgraded prototype.js
 + Continuation cleanup
 + Fixed unraw decoding of query string
 + Fixed dispatch of wrapped requests.
 + Fixed double flush of short content.
 + Added request log.
 + Added CGI servlet.
 + Force a tempdir to be set.
 + Force jasper scratch dir.
 + fixed setLocale bug sf1426940
 + Added TLD tag listener handling.

jetty-6.0.0beta8 - 24 January 2006
 + fixed dispatch of new session problem. sf:1407090
 + reinstated rfc2616 test harness
 + Handle pipeline requests without hangs
 + Removed queue from thread pool.
 + improved caching of content types
 + fixed bug in overloaded write method on HttpConnection (reported against
   Tapestry4.0)
 + hid org.apache.commons.logging and org.slf4j packages from webapp
 + maven-jetty6-plugin stopped transitive inclusion of log4j and
   commons-logging from commons-el for jasper
 + patch to remove spurious ; in HttpFields
 + improve buffer return mechanism.
 + conveniance addHandler removeHandler methods
 + maven-jetty6-plugin: ensure compile is done before invoking jetty
 + maven-jetty6-plugin: support all types of artifact dependencies

jetty-6.0.0Beta7
 + Fixed infinite loop with chunk handling
 + Faster header name lookup
 + removed singleton Container
 + reduced info verbosity
 + null dispatch attributes not in names
 + maven-jetty6-plugin added tmpDirectory property
 + maven-jetty6-plugin stopped throwing an error if there is no target/classes
   directory

jetty-6.0.0Beta6
 + Fixed issue with blocking reads
 + Fixed issue with unknown headers
 + optimizations

jetty-6.0.0Beta5
 + Moved to SVN
 + Fixed writer char[] creations
 + Added management module for mbeans

jetty-6.0.0Beta4
 + System property support in plugin
 + CVE-2006-2758 Fixed JSP visibility security issue.
 + Improved jetty-web.xml access to org.mortbay classes.
 + Jasper 5.5.12

jetty-6.0.0Beta3
 + Fixed error in block read
 + Named dispatch.
 + Fixed classloader issue with server classes

jetty-6.0.0Beta2
 + merged util jar back into jetty jar
 + Simpler continuation API
 + loosely coupled with JSP servlet
 + loosely coupled with SLF4J
 + Improved reuse of HttpField values and cookies.
 + Improved buffer return

jetty-6.0.0Beta1
 + Servlet 2.5 API
 + SSL connector
 + maven2 plugin
 + shutdown hook
 + refactored start/stop
 + Implemented all listeners
 + Error pages
 + Virtual hosts
 + Multiple select sets

jetty-6.0.0Beta0
 + Maven 2 build
 + Dispatcher parameters
 + UTF-8 encoding for URLs
 + Fixed blocking read

jetty-6.0.0APLPA3
 + Added demo for Continuations
 + Jasper and associated libraries.

jetty-6.0.0ALPHA2
 + Continuations - way cool way to suspend a request and retry later.
 + Dispatchers
 + Security

jetty-6.0.0ALPHA1
 + Filters
 + web.xml handling

jetty-6.0.0ALPHA0
 + Totally rearchitected and rebuilt, so 10 years of cruft could be removed!
 + Improved "dependancy injection" and "inversion of control" design of
   components
 + Improved "interceptor" design of handlers
 + Smart split buffer design allows large buffers to only be allocated to
   active connections. The resulting memory savings allow very large buffers to
   be used, which increases the chance of efficient asynchronous flushing and
   of avoiding chunking.
 + Optional use of NIO Buffering so that efficient direct buffers and memory
   mapped files can be used.
 + Optional use of NIO non-blocking scheduling so that threads are not
   allocated per connection.
 + Optional use of NIO gather writes, so that for example a HTTP header and a
   memory mapped
 + file may be sent as sent is a single operation.
 + Missing Security
 + Missing Request Dispatchers
 + Missing web.xml based configuration
 + Missing war support

jetty-5.1.11RC0 - 05 April 2006
 + stop JDBCUserRealm forcing all credentials to be String
 + force close with shutdownOutput for win32
 + NPE protection if desirable client certificates
 + Added provider support to SslListener
 + logging improvements for servlet and runtime exceptions
 + Fixed AJP handling of ;jsessionid.
 + improved contentType param handling

jetty-5.1.10 - 05 January 2006
 + Fixed path aliasing with // on windows.
 + Fix for AJP13 with multiple headers
 + Fix for AJP13 with encoded path
 + Remove null dispatch attributes from getAttributeNames
 + Put POST content default back to iso_8859_1. GET is UTF-8 still

jetty-4.2.25 - 04 January 2006
 + Fixed aliasing of // for win32

jetty-5.1.9 - 07 December 2005
 + Fixed wantClientAuth(false) overriding netClientAuth(true)

jetty-6.0.0betaX
 + See http://jetty.mortbay.org/jetty6 for 6.0 releases

jetty-5.1.8 - 07 December 2005
 + Fixed space in URL issued created in 5.1.6

jetty-5.1.7 - 07 December 2005

jetty-5.1.7rc0 - 06 December 2005
 + improved server stats
 + char encoding for MultiPartRequest
 + fixed merging of POST params in dispatch query string.
 + protect from NPE in dispatcher getValues
 + Updated to 2.6.2 xerces
 + JSP file servlet mappings copy JspServlet init params.
 + Prefix servlet context logs with org.mortbay.jetty.context
 + better support for URI character encodings
 + use commons logging jar instead of api jar.

jetty-5.1.6 - 18 November 2005
 + CVE-2006-2758 Fixed JSP visibility security issue.
 + Improved jetty-web.xml access to org.mortbay classes.

jetty-5.1.5 - 10 November 2005
 + Improved shutdown hook
 + Improved URL Decoding
 + Improved mapping of JSP files.

jetty-5.1.5rc2 - 07 October 2005
 + Reverted dispatcher params to RI rather than spec behaviour.
 + ProxyHandler can handle chained proxies
 + unsynchronized ContextLoader
 + ReFixed merge of Dispatcher params
 + public ServerMBean constructor
 + UTF-8 encoding for URLs
 + Response.setLocale will set locale even if getWriter called.

jetty-5.1.5rc1 - 23 August 2005
 + upgraded to commons logging 1.0.4
 + Release commons logging factories when stopping context.
 + Fixed illegal state with chunks and 100 continue - Tony Seebregts
 + Fixed PKCS12Import input string method
 + Fixed merge of Dispatcher parameters
 + Encoded full path in ResourceHandler directory listing
 + handle extra params after charset in header
 + Fixed 100-continues with chunking and early commit

jetty-5.1.5rc0 - 16 August 2005
 + Fixed component remove memory leak for stop/start cycles
 + Facade over commons LogFactory so that discovery may be avoided.
 + Applied ciphersuite patch from tonyj
 + Authenticators use servlet sendError
 + CGI sets SCRIPT_FILENAME
 + HttpTunnel timeout
 + NPE protection for double stop in ThreadedServer
 + Expect continues only sent if input is read.

jetty-5.1.4 - 05 June 2005
 + Fixed FTP close issue.
 + setup MX4J with JDK1.5 in start.config
 + set classloader during webapp doStop
 + NPE protection in ThreadedServer
 + ModelMBean handles null signatures
 + Change JAAS impl to be more flexible on finding roles

jetty-5.1.4rc0 - 19 April 2005
 + ServletHttpContext correctly calls super.doStop.
 + HttpServer delegates component handling to Container.
 + Allow ServletHandler in normal HttpContext again.
 + Stop start.jar putting current directory on classpath.
 + More protection from null classloaders.
 + Turn off web.xml validation for JBoss.

jetty-5.1.3 - 07 April 2005
 + Some minor code janitorial services

jetty-4.2.24 - 07 April 2005

jetty-5.1.3rc4 - 31 March 2005
 + Moved servlet request wrapping to enterContextScope for geronimo security
 + refixed / mapping for filters
 + Allow XmlConfiguration to start with no object.
 + updated to mx4j 3.0.1
 + rework InitialContextFactory to use static 'default' namespace
 + make java:comp/env immutable for webapps as per J2EE spec

jetty-5.1.3rc3 - 20 March 2005
 + removed accidental enablement of DEBUG for JettyPlus jndi in
   log4j.properties
 + fixed "No getter or setter found" mbean errors

jetty-5.1.3rc2 - 16 March 2005
 + Updated JSR154Filter for ERROR dispatch
 + Fixed context to _context refactory error

jetty-5.1.3rc1 - 13 March 2005
 + Fixed typo in context-param handling.
 + update to demo site look and feel.
 + Fixed principal naming in FormAuthenticator
 + JettyPlus updated to JOTM 2.0.5, XAPool 1.4.2

jetty-4.2.24rc1
 + Fixed principal naming in FormAuthenticator

jetty-5.1.3rc0 - 08 March 2005
 + Flush filter chain caches on servlet/filter change
 + Fixed rollover filename format bug
 + Fixed JSR154 error dispatch with explicit pass of type.
 + Allow system and server classes to be configured for context loader.
 + IOException if EOF read during chunk.
 + Fixed HTAccess crypt salt handling.
 + Added simple xpath support to XmlParser
 + Added TagLibConfiguration to search for listeners in TLDs.
 + Added SslListener for 1.4 JSSE API.
 + Fixed moderate load preventing ThreadPool shrinking.
 + Added logCookie and logLatency support to NCSARequestLog
 + Added new JAAS callback to allow extra login form fields in authentication

jetty-4.2.24rc0 - 08 March 2005
 + Back ported Jetty 5 ThreadedServer and ThreadPool
 + Added logCookie and logLatency support to NCSARequestLog

jetty-5.1.2 - 18 January 2005
 + Added id and ref support to XmlConfiguration
 + Cleaned up AbstractSessionManager synchronization.
 + Fixed potential concurrent login problem with JAAS
 + Apply patch #1103953

jetty-4.2.23 - 16 January 2005
 + Cleaned up AbstractSessionManager synchronization.
 + Fixed potential concurrent login problem with JAAS

jetty-5.1.2pre0 - 22 December 2004
 + Fixed case of Cookie parameters
 + Support Secure and HttpOnly in session cookies
 + Modified useRequestedID handling to only use IDs from other contexts
 + Added global invalidation to AbstractSessionManager
 + UnavailableException handling from handle
 + Fixed suffix filters

jetty-4.2.23RC0 - 17 December 2004
 + LineInput handles readers with small internal buffer
 + Added LogStream to capture stderr and stdout to logging
 + Support Secure and HttpOnly in session cookies
 + Build unsealed jars

jetty-5.1.1 - 01 December 2004

jetty-5.1.1RC1
 + Some minor findbugs code cleanups
 + Made more WebApplicationHandle configuration methods public.
 + Fixed ordering of filters with multiple interleaved mappings.
 + Allow double // within URIs
 + Applied patch for MD5 hashed credentials for MD5

jetty-5.1.1RC0 - 17 November 2004
 + fix for adding recognized EventListeners
 + fix commons logging imports to IbmJsseListener
 + added new contributed shell start/stop script
 + excluded ErrorPageHandler from standard build in extra/jdk1.2 build

jetty-5.1.0 - 14 November 2004

jetty-5.1.RC1 - 24 October 2004
 + Allow JSSE listener to be just confidential or just integral.
 + Fixed NPE for null contenttype
 + improved clean targets
 + when committed setHeader is a noop rather than IllegalStateException
 + Partially flush writers on every write so content length can be detected.
 + Build unsealed jars
 + default / mapping does not apply to Filters
 + many minor cleanups suggested from figbug utility
 + Allow multiple accepting threads

jetty-5.1.RC0 - 11 October 2004
 + Fixed many minor issues from J2EE 1.4 TCK testing See sf.net bugs 1031520 -
   1032205
 + Refactored, simplified and optimized HttpOutputStream
 + LineInput handles readers with small internal buffer
 + Added LogStream to capture stderr and stdout to logging
 + Added filter chain cache
 + Added JSR77 servlet statistic support
 + Refactored webapp context configurations
 + Added LifeCycle events and generic container.
 + Upgraded to ant-1.6 for jasper
 + Fixed HTAccessHandler
 + JBoss 4.0.0 support

jetty-5.0.0 - 10 September 2004

jetty-5.0.RC4 - 05 September 2004
 + Fixed configuration of URL alias checking
 + JettyJBoss: Use realm-name from web.xml if present, otherwise use
   security-domain from jboss-web.xml

jetty-5.0.RC3 - 28 August 2004
 + DIGEST auth handles qop, stale and maxNonceAge.
 + Less verbose warning for non validating xml parser.
 + fixed jaas logout for jetty-jboss
 + fixed deployment of ejb-link elements in web.xml with jboss
 + Update to jasper 5.0.27
 + Added parameters for acceptQueueSize and lowResources level.
 + Changed default URI encoding to UTF-8
 + Fixes to work with java 1.5
 + JettyPlus upgrade to XAPool 1.3.3. and HSQLDB 1.7.2
 + JettyPlus addition of pluggable DataSources
 + Always say close for HTTP/1.0 non keep alive.

jetty-4.2.22
 + fixed jaas logout for jetty-jboss integration
 + fixed deployment of ejb-link elements in web.xml for jboss
 + Added parameters for acceptQueueSize and lowResources level.

jetty-5.0.RC2 - 02 July 2004
 + Fixed DIGEST challenge delimiters
 + HTAccess calls UnixCrypt correctly
 + integrated jetty-jboss with jboss-3.2.4
 + Error dispatchers are always GET requests.
 + OPTIONS works for all URLs on default servlet
 + add JMX support for JettyPlus
 + add listing of java:comp/env for webapp with JMX
 + make choice of override of JNDI ENC entries: config.xml or web.xml
 + Default servlet may use only pathInfo for resource
 + Fixed session leak in j2ee
 + Fixed no-role security constraint combination.
 + Fix to use runas roles during servlet init and destroy
 + Fixed JAAS logout
 + HttpContext sendError for authentication errors

jetty-4.2.21 - 02 July 2004
 + integrated jetty-jboss with jboss-3.2.4
 + add JMX support for JettyPlus
 + add listing of java:comp/env for webapp with JMX
 + make choice of override of JNDI ENC entries: config.xml or web.xml
 + Fixed JAAS logout

jetty-5.0.RC1 - 24 May 2004
 + Changed to apache 2.0 license
 + added extra/etc/start-plus.config to set up main.class for jettyplus
 + maxFormContentLength may be unlimited with <0 value
 + Fixed HTTP tunnel timeout setting.
 + Improved handling of exception from servlet init.
 + FORM auth redirects to context on a re-auth
 + Handle multiple virutal hosts from JBoss 3.2.4RC2

jetty-4.2.20 - 22 May 2004
 + maxFormContentLength may be unlimited with <0 value
 + Fixed HTTP tunnel timeout setting.
 + Improved handling of exception from servlet init.
 + FORM auth redirects to context on a re-auth

jetty-5.0.0RC0 - 07 April 2004
 + Updated JettyPlus to JOTM 1.4.3 (carol-1.5.2, xapool-1.3.1)
 + ServletContext attributes wrap HttpContext attributes.
 + Factored out XML based config from WebApplicationContext
 + Improved RequestLog performance
 + Fixed j2se 1.3 problem with HttpFields
 + Default servlet respectes servlet path
 + Fixed setCharacterEncoding for parameters.
 + Fixed DOS problem
 + Worked around bad jboss URL handler in XMLParser
 + Forced close of connections over stop/start
 + ProxiedFor field support added to NCSARequestLog
 + Fixed Default servlet for non empty servlet paths
 + Updated mx4j to V2
 + Updated jasper to 5.0.19
 + Changed dist naming convention to lowercase

jetty-4.2.20RC0 - 07 April 2004
 + Worked around bad jboss URL handler in XMLParser
 + Forced close of connections over stop/start
 + HttpFields protected headers
 + ProxiedFor field support added to NCSARequestLog
 + Fixed Default servlet for non empty servlet paths
 + Changed dist naming convention to lowercase

jetty-4.2.19 - 19 March 2004
 + Fixed DOS attack problem

jetty-5.0.beta2 - 12 February 2004
 + Added skeleton JMX MBean for jetty plus
 + Fixed HEAD with empty chunk bug.
 + Fixed jetty.home/work handling
 + Fixed setDate thread safety
 + Fixed SessionManager init
 + Improved low thread handling
 + FileResource better handles non sun JVM
 + Monitor closes socket before exit
 + Updated to Japser 5.0.16
 + RequestDispatcher uses request encoding for query params
 + Fixed busy loop in threadpool run
 + Reorganized ServletHolder init
 + Added log4j context repository to jettyplus
 + NPE guard for no-listener junit deployment
 + Added experimental NIO listeners again.
 + fixed filter dispatch configuration.
 + fixed lazy authentication with FORMs

jetty-4.2.18 - 01 March 2004
 + Added log4j context repository to jettyplus
 + NPE guard for no-listener junit deployment
 + Improved log performance
 + Fixed j2se 1.3 problem with HttpFields
 + Suppress some more IOExceptions
 + Default servlet respectes servlet path

jetty-4.2.17 - 01 February 2004
 + Fixed busy loop in threadpool run
 + Reorganized ServletHolder init

jetty-4.2.16 - 30 January 2004
 + Fixed setDate multi-cpu race
 + Improved low thread handling
 + FileResource better handles non sun JVM
 + Fixed HttpTunnel for JDK 1.2
 + Monitor closes socket before exit
 + RequestDispatcher uses request encoding for query params
 + Update jasper to 4.1.29

jetty-5.0.beta1 - 24 December 2003
 + SecurityConstraints not reset by stop() on custom context
 + Fixed UnixCrypt handling in HTAccessHandler
 + Added patch for JBoss realm single sign on
 + Reorganized FAQ
 + Env variables for CGI
 + Removed support for old JBoss clustering

jetty-4.2.15 - 24 December 2003
 + SecurityConstraints not reset by stop() on custom context
 + Fixed UnixCrypt handling in HTAccessHandler
 + Added patch for JBoss realm single sign on
 + Environment variables for CGI
 + Removed support for old JBoss clustering

jetty-5.0.beta0 - 22 November 2003
 + Removed support for HTTP trailers
 + PathMap uses own Map.Entry impl for IBM JVMs
 + Use ${jetty.home}/work or WEB-INF/work for temp directories if present
 + Protect ThreadPool.run() from interrupted exceptions
 + Added org.mortbay.http.ErrorHandler for error pages.
 + Fixed init race in HttpFields cache
 + Allow per listener handlers
 + Added MsieSslHandler to handle browsers that don't grok persistent SSL (msie
   5)
 + Respect content length when decoding form content.
 + JBoss integration uses writer rather than stream for XML config handling
 + Expire pages that contain set-cookie as per RFC2109 recommendation
 + Updated jasper to 5.0.14beta
 + Removed the CMR/CMP distributed session implementation

jetty-4.2.15rc0 - 22 November 2003
 + PathMap uses own Map.Entry impl for IBM JVMs
 + Race in HttpFields cache
 + Use ${jetty.home}/work or WEB-INF/work for temp directories if present
 + Protect ThreadPool.run() from interrupted exceptions
 + Added org.mortbay.http.ErrorHandler for error pages.
 + JsseListener checks UserAgent for browsers that can't grok persistent SSL
   (msie5)
 + Removed the CMR/CMP distributed session implementation

jetty-4.2.14 - 04 November 2003
 + respect content length when decoding form content.
 + JBoss integration uses writer rather than stream for XML config handling
 + Fixed NPE in SSO
 + Expire pages that contain set-cookie as per RFC2109 recommendation

jetty-5.0.alpha3 - 19 October 2003
 + Reworked Dispatcher to better support cross context sessions.
 + Use File.toURI().toURL() when jdk 1.2 alternative is available.
 + Priority added to ThreadPool
 + replaced win32 service with http://wrapper.tanukisoftware.org
 + FileClassPath derived from walk of classloader hierarchy.
 + Implemented security constraint combinations
 + Set TransactionManager on JettyPlus datasources and pools
 + Fixed null pointer if no sevices configured for JettyPlus
 + Updated jasper and examples to 5.0.12
 + Lazy authentication if no auth constraint.
 + Restore servlet handler after dispatch
 + Allow customization of HttpConnections
 + Failed requests excluded from duration stats

jetty-4.2.14RC1 - 19 October 2003
 + Reworked Dispatcher to better support cross context sessions.
 + Added UserRealm.logout and arrange for form auth
 + Allow customization of HttpConnections
 + Failed requests excluded from

jetty-4.2.14RC0 - 07 October 2003
 + Correctly setup context classloader in cross context dispatch.
 + Put a semi busy loop into proxy tunnels for IE problems
 + Fixed handling of error pages for IO and Servlet exceptions
 + updated extra/j2ee to jboss 3.2.1+
 + Use File.toURI().toURL() when jdk 1.2 alternative is available.
 + cookie timestamps are in GMT
 + Priority on ThreadedServer
 + replaced win32 service with http://wrapper.tanukisoftware.org
 + Build fileclasspath from a walk of the classloaders
 + Set TransactionManager on JettyPlus datasources and pools
 + Fixed null pointer if no sevices configured for JettyPlus
 + Fixed comments with embedded double dashes on jettyplus.xml file

jetty-5.0.alpha2 - 19 September 2003
 + Use commons logging.
 + Use log4j if extra is present.
 + Improved JMX start.
 + Update jakarta examples
 + Correctly setup context classloader in cross context dispatch.
 + Turn off validation without non-xerces errors
 + minor doco updates.
 + moved mailing lists to sourceforge.
 + Put a semi busy loop into proxy tunnels for IE problems
 + MultipartRequest supports multi value headers.
 + XML entity resolution uses URLs not Resources
 + Implemented ServletRequestListeners as optional filter.
 + Moved error page mechanism to be webapp only.
 + Fixed error page handling of IO and Servlet exceptions.

jetty-5.0.alpha1 - 12 August 2003
 + Switched to mx4j
 + Improve combinations of Security Constraints
 + Implemented locale encoding mapping.
 + Synced with 4.2.12
 + Updated to Jasper 5.0.7
 + Server javadoc from war

jetty-5.0.alpha0 - 16 July 2003
 + Compiled against 2.4 servlet spec.
 + Implemented remote/local addr/port methods
 + Updated authentication so that a normal Principal is used.
 + updated to jasper 5.0.3
 + Implemented setCharaterEncoding
 + Implemented filter-mapping <dispatcher> element
 + Implemented Dispatcher forward attributes.

jetty-4.2.12 - 12 August 2003
 + Restore max inactive interval for session manager
 + Removed protection of org.mortbay.http attributes
 + Fixed parameter ordering for a forward request.
 + Fixed up HTAccessHandler
 + Improved error messages from ProxyHandler
 + Added missing S to some OPTIONS strings
 + Added open method to threaded server.
 + FORMAuthenticator does 403 with empty error page.
 + Fixed MIME types for chemicals
 + Padding for IE in RootNotFoundHandler

jetty-4.2.11 - 12 July 2003
 + Fixed race in servlet initialization code.
 + Cookie params all in lower case.
 + Simplified AJP13 connection handling.
 + Prevent AJP13 from reordering query.
 + Support separate Monitor class for start
 + Branched for Jetty 5 development.

jetty-4.2.10 - 07 July 2003
 + Updates to JettyPlus documentation
 + Updates to Jetty tutorial for start.jar, jmx etc

jetty-4.2.10pre2 - 04 July 2003
 + Improvement to JettyPlus config of datasources and connection pools
 + Addition of mail service for JettyPlus
 + Move to Service-based architecture for JettyPlus features
 + Re-implementation of JNDI
 + Many improvements in JettyPlus java:comp handling
 + Allow multiple security-role-ref elements per servlet.
 + Handle Proxy-Connection better
 + Cleaned up alias handling.
 + Confidential redirection includes query
 + handle multiple security role references
 + Fixed cookie handling for old cookies and safari
 + Restricted ports in ProxyHandler.
 + URI always encodes %
 + Session statistics
 + XmlConfiguration can get/set fields.

jetty-4.2.10pre1 - 02 June 2003
 + Fixed JSP code visibility problem introduced in Jetty-4.2.10pre0
 + Added stop.jar
 + Added SSO implementation for FORM authentication.
 + WebApplicationContext does not reassign defaults descriptor value.
 + Fixed AJP13 protocol so that request/response header enums are correct.
 + Fixed form auth success redirect after retry, introduced in 4.2.9rc1
 + Trace support is now optional (in AbstractHttpHandler).
 + Deprecated forced chunking.
 + Form authentication remembers URL over 403
 + ProxyHandler has improved test for request content
 + Removed support of org.mortbay.http.User role.
 + Fixed problem with shared session for inter context dispatching.

jetty-4.2.10pre0 - 05 May 2003
 + Moved Log4JLogSink into JettyPlus
 + Added ability to override jetty startup class by using -Djetty.server on
   runline
 + Incorporate JettyPlus jotm etc into build.
 + Massive reorg of the CVS tree.
 + Incorporate jetty extra and plus into build
 + Integrate with JAAS
 + Apply the append flag of RolloverFileOutputStream constructor.
 + RolloverFileOutputStream manages Rollover thread.
 + New look and feel for www site.
 + Fixed table refs in JDBCUserRealm.
 + Allow params in form auth URLs
 + Updated to jasper jars from tomcat 4.1.24
 + Allow query params in error page URL.
 + ProxyHandler checks black and white lists for Connect.
 + Merge multivalued parameters in dispatcher.
 + Fixed CRLF bug in MultiPartRequest
 + Warn if max form content size is reached.
 + getAuthType returns CLIENT_CERT instead of CLIENT-CERT.
 + getAuthType maps the HttpServletRequest final strings.
 + FORM Authentication is serializable for session distribution.

jetty-4.2.9 - 19 March 2003
 + Conditional headers check after /dir to /dir/ redirection.

jetty-4.2.9rc2 - 16 March 2003
 + Fixed build.xml for source release
 + Made rfc2068 PUT/POST Continues support optional.
 + Defaults descriptor has context classloader set.
 + Allow dispatch to j_security_check
 + Added X-Forwarded-For header in ProxyHandler
 + Updated included jmx jars

jetty-4.2.9rc1 - 06 March 2003
 + Work around URLClassloader not handling leading /
 + Dump servlet can load resources for testing now.
 + Added trust manager support to SunJsseListener.
 + Added support for client certs to AJP13.
 + Cleaned up includes
 + Removed checking for single valued headers.
 + Optional 2.4 behaviour for sessionDestroyed notification.
 + Stop proxy url from doing user interaction.
 + Turn request log buffering off by default.
 + Reduced default context cache sizes (Total 1MB file 100KB).
 + ProxyHandler has black and white host list.
 + Added requestlog to HttpContext.
 + Allow delegated creation of WebApplication derivations.
 + Check Data contraints before Auth constraints

jetty-4.2.8_01 - 18 February 2003
 + Patched first release of 4.2.8 with correct version number
 + Fixed CGI servlet to handle multiple headers.
 + Added a SetResponseHeadersHandler, can set P3P headers etc.
 + ProxyHandler can handle multiple cookies.
 + Fixed AdminServlet to handle changed getServletPath better.
 + Default servlet can have own resourceBase.
 + Rolled back SocketChannelListener to 4.2.5 version
 + Added option to resolve remote hostnames.  Defaults to off.
 + Added MBeans for Servlets and Filters
 + Moved ProxyHandler to the src1.4 tree

jetty-4.2.7 - 04 February 2003
 + Upgraded to JSSE 1.0.3_01 to fix security problem.
 + Fixed proxy tunnel for non persistent connections.
 + Relative sendRedirect handles trailing / correctly.
 + Changed PathMap to conform to / getServletPath handling.

jetty-4.2.6 - 24 January 2003
 + Improved synchronization on AbstractSessionManager.
 + Allow AJP13 buffers to be resized.
 + Fixed LineInput problem with expanded buffers.
 + ClientCertAuthentication updates request.
 + Fixed rel sendRedirects for root context.
 + Added HttpContext.setHosts to restrict context by real interface.
 + Added MBeans for session managers
 + Improved SocketChannelListener contributed.
 + Added version to HttpServerMBean.

jetty-4.2.5 - 14 January 2003
 + Fixed pathParam bug for ;jsessionid
 + Don't process conditional headers and ranges for includes
 + Added Log4jSink in the contrib directory.
 + Fixed requestedSessionId null bug.

jetty-4.2.4 - 04 January 2003
 + Fixed stop/start handling of servlet context
 + Reuse empty LogSink slots.
 + HTAccessHandler checks realm as well as htpassword.
 + Clear context listeners after stop.
 + Clear context attributes after stop.
 + Use requestedSessionId as default session ID.
 + Added MBeans for handlers
 + Upgraded jasper to 4.1.18

jetty-4.2.4rc0 - 12 December 2002
 + Simplified ThreadedServer
 + Use ThreadLocals for ByteArrayPool to avoid synchronization.
 + Use Version to reset HttpFields
 + Cheap clear for HttpFields
 + Fixed setBufferSize NPE.
 + Cleaned up some unused listener throws.
 + Handle chunked form data.
 + Allow empty host header.
 + Avoid optional 100 continues.
 + Limit form content size.
 + Handle = in param values.
 + Added HttpContext.flushCache
 + Configurable root context.
 + RootNotFoundHandler to help when no context found.
 + Update jasper to 4.1.16beta
 + Fixed dir listing from jars.
 + Dir listings in UTF8
 + Character encoding handling for GET requests.
 + Removed container transfer encoding handling.
 + Improved setBufferSize handling
 + Code logs objects rather than strings.
 + Better access to session manager.
 + Fixed isSecure and getScheme for SSL over AJP13
 + Improved ProxyHandler to the point is works well for non SSL.
 + Implemented RFC2817 CONNECT in ProxyHandler
 + Added gzip content encoding support to Default and ResourceHandler

jetty-4.2.3 - 02 December 2002
 + Removed aggressive threadpool shrinkage to avoid deadlock on SMP machines.
 + Fixed some typos
 + Added links to Jetty Powered page
 + Clean up of ThreadedServer.stop()
 + Updated bat scripts
 + Added PKCS12Import class to import PKCS12 key directly
 + removed old HttpContext.setDirAllowed()
 + added main() to org.mortbay.http.Version
 + Check form authentication config for leading /
 + Cleaner servlet stop to avoid extra synchronization on handle
 + org.mortbay.http.HttpContext.FileClassPathAttribute

jetty-4.2.2 - 20 November 2002
 + Fixed sendRedirect for non http URLS
 + Fixed URI query recycling for persistent connections
 + Fixed handling of empty headers
 + Added EOFException to reduce log verbosity on closed connections.
 + Avoided bad buffer status after closed connection.

jetty-4.2.1 - 18 November 2002
 + Fixed bad optimization in UrlEncoding
 + Re-enabled UrlEncoding test harnesses

jetty-4.2.0 - 16 November 2002
 + Fixed AJP13 buffer size.
 + Fixed remove listener bug.
 + Fixed include of Invoker servlet.
 + Restrict 304 responses to seconds time resolution.
 + Use IE date formatting for speed.
 + Removed jasper source and just include jars from 4.1.12
 + Worked around JVM1.3 bug for JSPs
 + Lowercase jsessionid for URLs only.
 + Made NCSARequestLog easier to extend.
 + Added definitions for RFC2518 WebDav response codes.
 + Removed remaining non portable getBytes() calls
 + Added upload demo to dump servlet.
 + Many more optimizations.

jetty-4.1.4 - 16 November 2002
 + Fixed ContextLoader parent delegation bug
 + Fixed remove SocketListener bug.
 + Fixed Invoker servlet for RD.include
 + Use IE date formatting for last-modified efficiency
 + Last modified handling uses second resolution.
 + Made NCSARequestLog simpler to extend.

jetty-4.2.0rc1 - 02 November 2002
 + Support default mime mapping defined by *
 + Recycling of HttpFields class.
 + Renamed Filter application methods.
 + Fixed firstWrite after commit.
 + Fixed ContextLoader parent delegation bug.
 + Fixed problem setting the size of chunked buffers.
 + Removed unused Servlet and Servlet-Engine headers.
 + Fixed servletpath on invoker for named servlets.
 + Fixed directory resource bug in JarFileResource.
 + Improved handling of 2 byte encoded characters within forms.

jetty-4.2.0rc0 - 24 October 2002
 + Greg's birthday release!
 + Added embedded iso8859 writer to HttpOutputStream.
 + Removed duplicate classes from jar
 + Fixed RolloverFileOutputStream without date.
 + Fixed SessionManager initialization
 + Added authenticator to admin.xml
 + Fixed Session timeout NPE.

jetty-4.1.3 - 24 October 2002
 + Fixed RolloverFileOutputStream without date.
 + Fixed SessionManager initialization
 + Added authenticator to admin.xml
 + Fixed Session timeout NPE.

jetty-4.0.6 - 24 October 2002
 + Clear interrupted status in ThreadPool
 + Fixed forward query string handling
 + fixed forward attribute handling for jsp-file servlets
 + Fixed setCharacterEncoding to work with getReader
 + Fixed handling of relative sendRedirect after forward.
 + Fixed virtual hosts temp directories.

jetty-4.2.0beta0 - 13 October 2002
 + New ThreadPool implementation.
 + New Buffering implementation.
 + New AJP13 implementation.
 + Removed Dispatcher dependancy on ServletHttpContext
 + getNamedDispatcher(null) returns containers default servlet.
 + unquote charset in content type
 + Stop/Start filters in declaration order.
 + Use "standard" names for default,jsp & invoker servlets.
 + Fixed caching of directories to avoid shared buffers.
 + Fixed bad log dir detection
 + Fix Session invalidation bug
 + Build without jmx
 + 404 instead of 403 for WEB-INF requests
 + FORM authentication sets 403 error page
 + Allow %3B encoded ; in URLs
 + Allow anonymous realm
 + Update jasper to 4.1.12 tag

jetty-4.1.2 - 13 October 2002
 + Some AJP13 optimizations.
 + getNamedDispatcher(null) returns containers default servlet.
 + unquote charset in content type
 + Stop/Start filters in declaration order.
 + Use "standard" names for default,jsp & invoker servlets.
 + Fixed caching of directories to avoid shared buffers.
 + Fixed bad log dir detection
 + Fix Session invalidation bug
 + Build without jmx
 + 404 instead of 403 for WEB-INF requests
 + FORM authentication sets 403 error page
 + Allow %3B encoded ; in URLs
 + Allow anonymous realm
 + Update jasper to 4.1.12 tag

jetty-4.1.1 - 30 September 2002
 + Fixed client scripting vulnerability with jasper2.
 + Merged LimitedNCSARequestLog into NCSARequestLog
 + Fixed space in resource name handling for jdk1.4
 + Moved launcher/src to src/org/mortbay/start
 + Fixed infinite recursion in JDBCUserRealm
 + Avoid setting sotimeout for optimization.
 + String comparison of If-Modified-Since headers.
 + Touch files when expanding jars
 + Deprecated maxReadTime.
 + Cache directory listings.

jetty-4.1.0 - 22 September 2002
 + Fixed CGI+windows security hole.
 + Fixed AJP13 handling of mod_jk loadbalancing.
 + Stop servlets in opposite order to start.
 + NCSARequest log buffered default
 + WEB-INF/classes before WEB-INF/lib
 + Sorted directory listings.
 + Handle unremovable tempdir.
 + Context Initparams to control session cookie domain, path and age.
 + ClientCertAuthenticator protected from null subjectDN
 + Added LimitedNCSARequestLog
 + Use javac -target 1.2 for normal classes

jetty-4.1.0RC6 - 14 September 2002
 + Don't URL encode FileURLS.
 + Improved HashUserRealm doco
 + FormAuthenticator uses normal redirections now.
 + Encode URLs of Authentication redirections.
 + Added logon.jsp for no cookie form authentication.
 + Extended Session API to pass request for jvmRoute handling
 + Fixed problem with AJP 304 responses.
 + Improved look and feel of demo
 + Cleaned up old debug.
 + Added redirect to welcome file option.

jetty-4.1.0RC5 - 08 September 2002
 + AJP13Listener caught up with HttpConnection changes.
 + Added commandPrefix init param to CGI
 + More cleanup in ThreadPool for idle death.
 + Improved errors for misconfigured realms.
 + Implemented security-role-ref for isUserInRole.

jetty-4.1.0RC4 - 30 August 2002
 + Included IbmJsseListener in the contrib directory.
 + Updated jasper2 to 4.1.10 tag.
 + Reverted to 302 for all redirections as all clients do not understand 303
 + Created statsLock sync objects to avoid deadlock when stopping.

jetty-4.1.0RC3 - 28 August 2002
 + Fixed security problem for suffix matching with trailing "/"
 + addWebApplications encodes paths to allow for spaces in file names.
 + Improved handling of PUT,DELETE & MOVE.
 + Improved handling of path encoding in Resources for bad JVMs
 + Added buffering to request log
 + Created and integrated the Jetty Launcher
 + Made Resource canonicalize it's base path for directories
 + Allow WebApplicationHandler to be used with other handlers.
 + Added defaults descriptor to addWebApplications.
 + Allow FORM auth pages to be within security constraint.

jetty-4.1.0RC2 - 20 August 2002
 + Conveninace setClassLoaderJava2Compliant method.
 + Clear interrupted status in ThreadPool
 + Fixed HttpFields cache overflow
 + Improved ByteArrayPool to handle multiple sizes.
 + Added HttpListener.bufferReserve
 + Use system line separator for log files.
 + Updated to Jasper2 (4_1_9 tag)
 + Build ant, src and zip versions with the release

jetty-4.1.0RC1 - 11 August 2002
 + Fixed forward query string handling
 + Fixed setCharacterEncoding to work with getReader
 + Fixed getContext to use canonical contextPathSpec
 + Improved the return codes for PUT
 + Made HttpServer serializable
 + Updated international URI doco
 + Updated jasper to CVS snapshot 200208011920
 + Fixed forward to jsp-file servlet
 + Fixed handling of relative sendRedirect after forward.

jetty-4.1.0RC0 - 31 July 2002
 + Fixed getRealPath for packed war files.
 + Changed URI default charset back to ISO_8859_1
 + Restructured Password into Password and Credentials
 + Added DigestAuthenticator
 + Added link to a Jetty page in Korean.
 + Added ExpiryHandler which can set a default Expires header.

jetty-4.0.5 - 31 July 2002
 + Fixed getRealPath for packed war files.
 + Reversed order of ServletContextListener.contextDestroyed calls
 + Fixed getRequestURI for RD.forward to return new URI.

jetty-4.1.B1 - 19 July 2002
 + Updated mini.http.jar target
 + CGI Servlet, pass all HTTP headers through.
 + CGI Servlet, catch and report program invocation failure status.
 + CGI Servlet, fixed suffix mapping problem.
 + CGI Servlet, set working directory for exec
 + Support HTTP/0.9 requests again
 + Reversed order of ServletContextListener.contextDestroyed calls
 + Moved dynamic servlet handling to Invoker servlet.
 + Moved webapp resource handling to Default servlet.
 + Sessions create attribute map lazily.
 + Added PUT,DELETE,MOVE support to webapps.
 + Added 2.4 Filter dispatching support.

jetty-3.1.9 - 15 July 2002
 + Allow doHead requests to be forwarded.
 + Fixed race in ThreadPool for minThreads <= CPUs

jetty-4.1.B0 - 13 July 2002
 + Added work around of JDK1.4 bug with NIO listener
 + Moved 3rd party jars to $JETTY_HOME/ext
 + Fixed ThreadPool bug when minThreads <= CPUs
 + close rather than disable stream after forward
 + Allow filter init to access servlet context methods.
 + Keep notFoundContext out of context mapping lists.
 + mod_jk FAQ
 + Fixed close problem with load balancer.
 + Stopped RD.includes closing response.
 + RD.forward changes getRequestURI.
 + NCSARequestLog can log to stderr

jetty-4.1.D2 - 24 June 2002
 + Support trusted external authenticators.
 + Moved jmx classes from JettyExtra to here.
 + Set contextloader during webapplicationcontext.start
 + Added AJP13 listener for apache integration.
 + Fixed ChunkableOutputStream close propagation
 + Better recycling of HttpRequests.
 + Protect session.getAttributeNames from concurrent modifications.
 + Allow comma separated cookies and headers
 + Back out Don't chunk 30x empty responses.
 + Conditional header tested against welcome file not directory.
 + Improved ThreadedServer stopping on bad networks
 + Use ThreadLocals to avoid unwrapping in Dispatcher.

jetty-4.0.4 - 23 June 2002
 + Back out change: Don't chunk 30x empty responses.
 + Conditional header tested against welcome file not directory.
 + Improved ThreadedServer stopping on bad networks

jetty-4.0.3 - 20 June 2002
 + WebapplicationContext.start sets context loader
 + Fixed close propagation of on-chunked output streams
 + Force security disassociation.
 + Better recycling of HttpRequests.
 + Protect session.getAttributeNames from concurrent modifications.
 + Allow session manager to be initialized when set.
 + Fixed japanese locale
 + Allow comma separated cookies and headers

jetty-4.1.D1 - 08 June 2002
 + Recycle servlet requests and responses
 + Added simple buffer pool.
 + Reworked output buffering to keep constant sized buffers.
 + Don't chunk 30x empty responses.
 + Fixed "" contextPaths in Dispatcher.
 + Removed race for the starting of session scavaging
 + Fixed /foo/../bar// bug in canonical path.
 + Merged ResourceBase and SecurityBase into HttpContext

jetty-4.0.2 - 06 June 2002
 + Fixed web.dtd references.
 + Fixed handler/context start order.
 + Added OptimizeIt plug
 + Fixed /foo/../bar// bug in canonical path.
 + Don't chunk 30x empty responses.
 + Fixed "" contextPaths in Dispatcher.
 + Removed race for the starting of session scavaging

jetty-3.1.8 - 06 June 2002
 + Made SecurityConstraint.addRole() require authentication.
 + Fixed singled threaded dynamic servlets
 + Fixed no slash context redirection.
 + Fixed /foo/../bar// bug in canonical path.

jetty-4.1.D0 - 05 June 2002
 + The 4.1 Series started looking for even more performance within the 2.3
   specification.
 + Removed the HttpMessage facade mechanism
 + BRAND NEW WebApplicationHandler & WebApplicationContext
 + Added TypeUtil to reduce Integer creation.
 + General clean up of the API for for MBean getters/setters.
 + Experimental CLIENT-CERT Authenticator
 + Restructured ResourceHandler into ResourceBase
 + Fixed web.dtd references.
 + Fixed handler/context start order.
 + Added OptimizeIt plug.

jetty-4.0.1 - 22 May 2002
 + Fixed contextclassloader on ServletContextEvents.
 + Support graceful stopping of context and server.
 + Fixed "null" return from getRealPath
 + OutputStreamLogSink config improvements
 + Updated jasper to 16 May snapshot

jetty-4.0.1RC2 - 14 May 2002
 + Better error for jre1.3 with 1.4 classes
 + Cleaned up RD query string regeneration.
 + 3DES Keylength was being reported as 0. Now reports 168 bits.
 + Implemented the run-as servlet tag.
 + Added confidential and integral redirections to HttpListener
 + Fixed ServletResponse.reset() to resetBuffer.

jetty-4.0.1RC1 - 29 April 2002
 + Improved flushing of chunked responses
 + Better handling if no realm configured.
 + Expand ByteBuffer full limit with capacity.
 + Fixed double filtering of welcome files.
 + Fixed FORM authentication auth of login page bug.
 + Fixed setTempDirectory creation bug
 + Avoid flushes during RequestDispatcher.includes

jetty-4.0.1RC0 - 18 April 2002
 + Updated Jasper to CVS snapshot from Apr 18 18:50:59 BST 2002
 + Pass pathParams via welcome file forward for jsessionid
 + Extended facade interfaces to HttpResponse.sendError
 + Moved basic auth handling to HttpRequest
 + AbstractSessionManager sets contextClassLoader for scavanging
 + Set thread context classloader for webapp load-on-startup inits
 + Added extract arg to addWebApplications
 + Fixed delayed response bug: Stopped HttpConnection consuming input from
   timedout connection.
 + DTD allows static "Get" and "Set" methods to be invoked.

jetty-4.0.0 - 22 March 2002
 + Updated tutorial configure version
 + Added IPAddressHandler for IP restrictions
 + Updated contributors.
 + Minor documentation updates.
 + Jetty.sh cygwin support

jetty-4.0.RC3 - 20 March 2002
 + Fixed ZZZ offset format to +/-HHMM
 + Updated history
 + JDBCUserRealm instantiates JDBC driver
 + ContextInitialized notified before load-on-startup servlets.
 + Suppress WriterOutputStream warning.
 + Changed html attribute order for mozilla quirk.

jetty-4.0.RC2 - 12 March 2002
 + Fixed security constraint problem with //
 + Fixed version for String XmlConfigurations
 + Fixed empty referrer in NCSA log.
 + Dont try to extract directories
 + Added experimental nio SocketChannelListener
 + Added skeleton load balancer
 + Fixed column name in JDBCUserRealm
 + Remove last of the Class.forName calls.
 + Removed redundant sessionID check.
 + Security FAQ
 + Disabled the Password EXEC mechanism by default

jetty-3.1.7 - 12 March 2002
 + Fixed security problem with constraints being bypassed with // in URLs

jetty-4.0.RC1 - 06 March 2002
 + Added ContentEncodingHandler for compression.
 + Fixed filter vs forward bug.
 + Improved efficiency of quality list handling
 + Simplified filter API to chunkable streams
 + XmlParser is validating by default. use o.m.x.XmlParser.NotValidating
   property to change.
 + contextDestroyed event sent before destruction.
 + Minor changes to make HttpServer work on J2ME CVM
 + Warn if jdk 1.4 classes used on JVM <1.4
 + WebApplication will use ContextLoader even without WEB-INF directory.
 + FileResource depends less on FilePermissions.
 + Call response.flushBuffer after service to flush wrappers.
 + Empty suffix for temp directory.
 + Contributors list as an image to prevent SPAM!
 + Fixed recursive DEBUG loop in Logging.
 + Updated jetty.sh to always respect arguments.

jetty-3.1.6 - 28 February 2002
 + Implemented 2.3 clarifications to security constraint semantics PLEASE
   REVIEW YOUR SECURITY CONSTRAINTS (see README).
 + Empty suffix for temp directory.
 + Fixed HttpFields remove bug
 + Set Listeners default scheme
 + LineInput can handle any sized marks
 + HttpResponse.sendError makes a better attempt at finding an error page.
 + Dispatcher.forward dispatches directly to ServletHolder to avoid premature
   exception handling.

jetty-4.0.B2 - 25 February 2002
 + Minor Jasper updates
 + Improve handling of unknown URL protocols.
 + Improved default jetty.xml
 + Adjust servlet facades for welcome redirection
 + User / mapping rather than /* for servlet requests to static content
 + Accept jetty-web.xml or web-jetty.xml in WEB-INF
 + Added optional JDK 1.4 src tree
 + o.m.u.Frame uses JDK1.4 stack frame handling
 + Added LoggerLogSink to direct Jetty Logs to JDK1.4 Log.
 + Start ServletHandler as part of the FilterHandler start.
 + Simplified addWebApplication
 + Added String constructor to XmlConfiguration.
 + Added org.mortbay.http.JDBCUserRealm
 + Init classloader for JspServlet
 + Slightly more agressive eating unused input from non persistent connection.

jetty-4.0.B1 - 13 February 2002
 + WriterOutputStream so JSPs can include static resources.
 + Suppress error only for IOExceptions not derivitives.
 + HttpConnection always eats unused bodies
 + Merged HttpMessage and Message
 + LineInput waits for LF after CF if seen CRLF before.
 + Added setClassLoader and moved getFileClassPath to HttpContext
 + Updated examples webapp from tomcat
 + getRequestURI returns encoded path
 + Servlet request destined for static content returns paths as default servlet

jetty-4.0.B0 - 04 February 2002
 + Implemented 2.3 security constraint semantics PLEASE REVIEW YOUR SECURITY
   CONSTRAINTS (see README).
 + Stop and remove NotFound context for HttpServer
 + HttpContext destroy
 + Release process builds JettyExtra
 + Welcome files may be relative
 + Fixed HttpFields remove bug
 + Added Array element to XMLConfiguration
 + Allow listener schemes to be set.
 + Added index links to tutorial
 + Renamed getHttpServers and added setAnonymous
 + Updated crimson to 1.1.3
 + Added hack for compat tests in watchdog for old tomcat stuff
 + Added AbstractSessionManager
 + Support Random Session IDs in HashSessionManager.
 + Common handling of TRACE
 + Updated tutorial and FAQ
 + Reduce object count and add hash width to StringMap
 + Factor out RolloverFileOutputStream from OutputStreamLogSink
 + Remove request logSink and replace with RequestLog using
   RolloverFileOutputStream
 + Handle special characters in resource file names better.
 + Welcome file dispatch sets requestURI.
 + Removed triggers from Code.

jetty-4.0.D4 - 14 January 2002
 + Prevent output after forward
 + Handle ServletRequestWrappers for Generic Servlets
 + Improved handling of UnavailableException
 + Extract WAR files to standard temp directory
 + URI uses UTF8 for % encodings.
 + Added BlueRibbon campaign.
 + RequestDispatcher uses cached resources for include
 + Improved HttpResponsse.sendError error page matching.
 + Fixed noaccess auth demo.
 + FORM auth caches UserPrincipal
 + Added isAuthenticated to UserPrincipal

jetty-4.0.D3 - 31 December 2001
 + Fixed cached filter wrapping.
 + Fixed getLocale again
 + Patch jasper to 20011229101000
 + Removed limits on mark in LineInput.
 + Corrected name to HTTP_REFERER in CGI Servlet.
 + Fixed UrlEncoding for % + combination.
 + Generalized temp file handling
 + Fixed ContextLoader lib handling.
 + DateCache handles misses better.
 + HttpFields uses DateCache more.
 + Moved admin port to 8081 to avoid JBuilder
 + Made Frame members private and fixed test harness
 + cookies with maxAge==0 expire on 1 jan 1970
 + setCookie always has equals

jetty-3.1.5 - 11 December 2001
 + setCookie always has equals for cookie value
 + cookies with maxage==0 expired 1 jan 1970
 + Fixed formatting of redirectURLs for NS4.08
 + Fixed ChunableInputStream.resetStream bug.
 + Ignore IO errors when trying to persist connections.
 + Allow POSTs to static resources.
 + stopJob/killStop in ThreadPool to improve stopping ThreadedServer on some
   platforms.
 + Branched at Jetty_3_1

jetty-4.0.D2 - 02 December 2001
 + Removed most of the old doco, which needs to be rewritten and added again.
 + Restructured for demo and test hierarchies
 + Fixed formatting of redirect URLs.
 + Removed ForwardHandler.
 + Removed Demo.java (until updated).
 + Made the root context a webapplication.
 + Moved demo docroot/servlets to demo directory
 + added addWebApplications auto discovery
 + Disabled last forwarding by setPath()
 + Removed Request set methods (will be replaced)
 + New event model to decouple from beans container.
 + Better handling of charset in form encoding.
 + Allow POSTs to static resources.
 + Fixed ChunableInputStream.resetStream bug.
 + Ignore IO errors when trying to persist connections.
 + stopJob/killStop in ThreadPool to improve stopping ThreadedServer on some
   platforms.

jetty-4.0.D1 - 14 November 2001
 + Fixed ServletHandler with no servlets
 + Fixed bug with request dispatcher parameters
 + New ContextLoader implementation.
 + New Dispatcher implementation
 + Added Context and Session Event Handling
 + Added FilterHolder
 + Added FilterHandler
 + Changed HandlerContext to HttpContext
 + Simplified ServletHandler
 + Removed destroy methods
 + Simplified MultiMap

jetty-4.0.D0 - 06 November 2001
 + Branched from Jetty_3_1 == Jetty_3_1_4
 + 2.3 Servlet API
 + 1.2 JSP API
 + Jasper from tomcat4
 + Start SessionManager abstraction.
 + Added examples webapp from tomcat4
 + Branched at Jetty_3_1

jetty-3.1.4 - 06 November 2001
 + Added RequestLogFormat to allow extensible request logs.
 + Support the ZZZ timezone offset format in DateCache
 + HTAccessHandler made stricter on misconfiguration
 + Generate session unbind events on a context.stop()
 + Default PathMap separator changed to ":,"
 + PathMap now ignores paths after ; or ? characters.
 + Remove old stuff from contrib that had been moved to extra
 + getRealPath accepts \ URI separator on platforms using \ file separator.

jetty-3.1.3 - 26 October 2001
 + Fix security problem with trailing special characters. Trailing %00 enabled
   JSP source to be viewed or other servlets to be bypassed.
 + Fixed several problems with external role authentication. Role
   authentication in JBoss was not working correctly and there were possible
   object leaks. The fix required an API change to UserPrinciple and UserRealm.
 + Allow a per context UserRealm instance.
 + Upgraded JSSE to 1.0.2
 + Improved FORM auth handling of role failure.
 + Improved Jasper debug output.
 + Improved ThreadedServer timeout defaults
 + Fixed binary files in CVS
 + Fixed Virtual hosts to case insensitive.
 + PathMap spec separator changed from ',' to ':'. May be set with
   org.mortbay.http.PathMap.separators system property.
 + Correct dispatch to error pages with javax attributes set.

jetty-3.1.2 - 13 October 2001
 + Fixed double entry on PathMap.getMatches
 + Fixed servlet handling of non session url params.
 + Fixed attr handling in XmlParser.toString
 + Fixed request log date formatting
 + Fixed NotFoundHandler handling of unknown methods
 + Fixed FORM Authentication username.
 + Fixed authentication role handling in FORM auth.
 + FORM authentication passes query params.
 + Added short delay to shutdown hook for JVM bug.
 + Added ServletHandler.sessionCount()
 + Added run target to ant
 + Changed 304 responses for Opera browser.
 + Changed JSESSIONID to jsessionid
 + Log OK state after thread low warnings.
 + Changed unsatisfiable range warnings to debug.
 + Further improvements in handling of shutdown.

jetty-3.1.1 - 27 September 2001
 + Fixed jar manifest format - patched 28 Sep 2001
 + Removed JDK 1.3 dependancy
 + Fixed ServletRequest.getLocale().
 + Removed incorrect warning for WEB-INF/lib jar files.
 + Handle requestdispatcher during init.
 + Use lowercase tags in html package to be XHTML-like.
 + Correctly ignore auth-constraint descriptions.
 + Reduced verbosity of bad URL errors from IIS virus attacks

jetty-3.1.0 - 21 September 2001
 + Added long overdue Tutorial documentation.
 + Improved some other documentation.
 + Fix ResourceHandler cache invalidate.
 + Fix ServletResponse.setLocale()
 + Fix reuse of Resource
 + Fix Jetty.bat for spaces.
 + Fix .. handling in URI
 + Fix REFFERER in CGI
 + Fix FORM authentication on exact patterns
 + Fix flush on stop bug in logs.
 + Fix param reading on CGI servlet
 + New simplified jetty.bat
 + Improved closing of listeners.
 + Optimized List creation
 + Removed win32 service.exe
 + Added HandlerContext.registerHost

jetty-3.1.rc9 - 02 September 2001
 + Added bin/orgPackage.sh script to change package names.
 + Changed to org.mortbay domain names.
 + Form auth login and error pages relative to context path.
 + Fixed handling of rel form authentication URLs
 + Added support for Nonblocking listener.
 + Added lowResourcePersistTimeMs for more graceful degradation when we run out
   of threads.
 + Patched Jasper to 3.2.3.
 + Added handlerContext.setClassPaths
 + Fixed bug with non cookie sessions.
 + Format cookies in HttpFields.

jetty-3.1.rc8 - 22 August 2001
 + Support WEB-INF/web-jetty.xml configuration extension for webapps
 + Allow per context log files.
 + Updated sponsors page
 + Added HttpServer statistics
 + Don't add notfound context.
 + Many major and minor optimizations:
 + ISO8859 conversion
 + Buffer allocation
 + URI pathAdd
 + StringMap
 + URI canonicalPath
 + OutputStreamLogSink replaces WriterLogSink
 + Separation of URL params in HttpHandler API.
 + Fixed handling of default mime types
 + Allow contextpaths without leading /
 + Removed race from dynamic servlet initialization.

jetty-3.1.rc7 - 09 August 2001
 + Fix bug in sendRedirect for HTTP/1.1
 + Added doco for Linux port redirection.
 + Don't persist connections if low on threads.
 + Added shutdown hooks to Jetty.Server to trap Ctl-C
 + Fixed bug with session ID generation.
 + Added FORM authentication.
 + Remove old context path specs
 + Added UML diagrams to Jetty architecture documentation.
 + Use Enumerations to reduce conversions for servlet API.
 + Optimized HttpField handling to reduce object creatiyon.
 + ServletRequest SSL attributes in line with 2.2 and 2.3 specs.
 + Dump Servlet displays cert chains
 + Fixed redirect handling by the CGI Servlet.
 + Fixed request.getPort for redirections from 80
 + Added utility methods to ServletHandler for wrapping req/res pairs.
 + Added method handling to HTAccessHandler.
 + ServletResponse.sendRedirect puts URLs into absolute format.

jetty-3.1.rc6 - 10 July 2001
 + Avoid script vulnerability in error pages.
 + Close persistent HTTP/1.0 connections on missing Content-Length
 + Use exec for jetty.sh run
 + Improved SSL debugging information.
 + KeyPairTool can now load cert chains.
 + KeyPairTool is more robust to provider setup.
 + Fixed bug in B64Code. Optimised B64Code.
 + Added Client authentication to the JsseListener
 + Fixed a problem with Netscape and the acrobat plugin.
 + Improved debug output for IOExceptions.
 + Updated to JSSE-1.0.2, giving full strength crypto.
 + Win32 Service uses Jetty.Server instead of HttpServer.
 + Added getResource to HandleContext.
 + WebApps initialize resourceBase before start.
 + Fixed XmlParser to handle xerces1.3 OK
 + Added Get element to the XmlConfiguration class.
 + Added Static calls to the XmlConfiguration class.
 + Added debug and logging config example to demo.xml
 + Moved mime types and encodings to property bundles.
 + RequestDispatch.forward() uses normal HandlerContext.handle() path if
   possible.
 + Cleaned up destroy handling of listeners and contexts.
 + Removed getConfiguration from LifeCycleThread to avoid JMX clash.
 + Cleaned up Win32 Service server creation.
 + Moved gimp image files to Jetty3Extra

jetty-3.1.rc5 - 01 May 2001
 + Added build target for mini.jetty.jar - see README.
 + Major restructing of packages to separate servlet dependancies. c.m.XML  -
   moved XML dependant classes from c.m.Util c.m.HTTP - No servlet or XML
   dependant classes: c.m.Jetty.Servlet - moved from c.m.HTTP.Handler.Servlet
   c.m.Servlet - received some servlet dependant classes from HTTP.
 + Added UnixCrypt support to c.m.U.Password
 + Added HTaccessHandler to authenitcate against apache .htaccess files.
 + Added query param handling to ForwardHandler
 + Added ServletHandler().setUsingCookies().
 + Optimized canonical path calculations.
 + Warn and close connections if content-length is incorrectly set.
 + Request log contains bytes actually returned.
 + Fixed handling of empty responses at header commit.
 + Fixed ResourceHandler handling of ;JSESSIONID
 + Fixed forwarding to null pathInfo requests.
 + Fixed handling of multiple cookies.
 + Fixed EOF handling in MultiPartRequest.
 + Fixed sync of ThreadPool idleSet.
 + Fixed jetty.bat classpath problems.

jetty-3.0.6 - 26 April 2001
 + Fixed handling of empty responses at header commit.
 + Fixed ResourceHandler handling of ;JSESSIONID
 + Fixed forwarding to null pathInfo requests.
 + Fixed EOF handlding in MultiPartRequest.
 + Fixed sync of ThreadPool idleSet.
 + Load-on-startup the JspServlet so that precompiled servlets work.

jetty-3.1.rc4 - 14 April 2001
 + Include full versions of JAXP and Crimson
 + Added idle thread getter to ThreadPool.
 + Load-on-startup the JspServlet so that precompiled servlets work.
 + Removed stray debug println from the Frame class.

jetty-3.0.5 - 14 April 2001
 + Branched from 3.1 trunk to fix major errors
 + Fixed LineInput bug EOF
 + Improved flush ordering for forwarded requests.
 + Turned off range handling by default until bugs resolved
 + Don't chunk if content length is known.
 + fixed getLocales handling of quality params
 + Created better random session ID
 + Resource handler strips URL params like JSESSION.
 + Fixed session invalidation unbind notification to conform with spec
 + Load-on-startup the JspServlet so that precompiled servlets work.

jetty-3.1.rc3 - 09 April 2001
 + Implemented multi-part ranges so that acrobat is happy.
 + Simplified multipart response class.
 + Improved flush ordering for forwarded requests.
 + Improved ThreadPool stop handling
 + Frame handles more JIT stacks.
 + Cleaned up handling of exceptions thrown by servlets.
 + Handle zero length POSTs
 + Start session scavenger if needed.
 + Added ContentHandler Observer to XmlParser.
 + Allow webapp XmlParser to be observed for ejb-ref tags etc.
 + Created better random session ID

jetty-3.1.rc2 - 30 March 2001
 + Lifecycle.start() may throw Exception
 + Added MultiException to throw multiple nested exceptions.
 + Improved logging of nested exceptions.
 + Only one instance of default MIME map.
 + Use reference JAXP1.1 for XML parsing.y
 + Version 1.1 of configuration dtd supports New objects.
 + Improved handling of Primitive classes in XmlConfig
 + Renamed getConnection to getHttpConnection
 + fixed getLocales handling of quality params
 + fixed getParameter(name) handling for multiple values.
 + added options to turn off ranges and chunking to support acrobat requests.

jetty-3.1.rc1 - 18 March 2001
 + Moved JMX and SASL handling to Jetty3Extra release
 + Fixed problem with ServletContext.getContext(uri)
 + Added Jetty documentation pages from JettyWiki
 + Cleaned up build.xml script
 + Minimal handling of Servlet.log before initialization.
 + Various SSL cleanups
 + Resource handler strips URL params like JSESSION.

jetty-3.1.rc0 - 23 February 2001
 + Added JMX management framework.
 + Use Thread context classloader as default context loader parent.
 + Fixed init order for unnamed servlets.
 + Fixed session invalidation unbind notification to conform with spec
 + Improved handling of primitives in utilities.
 + Socket made available via HttpConnection.
 + Improved InetAddrPort and ThreadedServer to reduce DNS lookups.
 + Dynamic servlets may be restricted to Context classloader.
 + Reoganized packages to allowed sealed Jars
 + Changed getter and setter methods that did not conform to beans API.

jetty-3.0.4 - 23 February 2001
 + Fixed LineInput bug with split CRLF.

jetty-3.0.3 - 03 February 2001
 + Fixed pipelined request buffer bug.
 + Handle empty form content without exception.
 + Allow Log to be disabled before initialization.
 + Included new Jetty Logo
 + Implemented web.xml servlet mapping to a JSP
 + Fixed handling of directories without trailing /

jetty-3.0.2 - 13 January 2001
 + Replaced ResourceHandler FIFO cache with LRU cache.
 + Greatly improved buffering in ChunkableOutputStream
 + Padded error bodies for IE bug.
 + Improved HTML.Block efficiency
 + Improved jetty.bat
 + Improved jetty.sh
 + Handle unknown status reasons in HttpResponse
 + Ignore included response updates rather than IllegalStateException
 + Removed classloading stats which were causing circular class loading
   problems.
 + Allow '+' in path portion of a URL.
 + Try ISO8859_1 encoding if can't find ISO-8859-1
 + Restructured demo site pages.
 + Context specific security permissions.
 + Added etc/jetty.policy as example policy file.

jetty-3.0.1 - 20 December 2000
 + Fixed value unbind notification for session invalidation.
 + Removed double null check possibility from ServletHolder

jetty-3.0.0 - 17 December 2000
 + Improved jetty.sh logging
 + Improved dtd resolution in XML parser.
 + Fixed taglib parsing
 + Fixed rel path handling in default configurations.
 + Optional extract war files.
 + Fixed WriterLogSink init bug
 + Use inner class to avoid double null check sync problems
 + Fixed rollover bug in WriterLogSink

jetty-3.0.0.rc8 - 13 December 2000
 + Optional alias checking added to FileResource.  Turned on by default on all
   platforms without the "/" file separator.
 + Mapped *.jsp,*.jsP,*.jSp,*.jSP,*.Jsp,*.JsP,*.JSp,*.JSP
 + Tidied handling of ".", ".." and "//" in resource paths
 + Protected META-INF as well as WEB-INF in web applications.
 + Jetty.Server catches init exceptions per server
 + getSecurityHandler creates handler at position 0.
 + SysV unix init script
 + Improved exit admin handling
 + Change PathMap handling of /* to give precedence over suffix mapping.
 + Forward to welcome pages rather than redirect.
 + Removed special characters from source.
 + Default log options changed if in debug mode.
 + Removed some unused variables.
 + Added ForwardHandler
 + Removed security constraint on demo admin server.
 + Patched jasper to tomcat 3.2.1

jetty-3.0.0.rc7 - 02 December 2000
 + Fixed security problem with lowercase WEB-INF uris on windows.
 + Extended security constraints (see README and WebApp Demo).
 + Set thread context classloader during handler start/stop calls.
 + Don't set MIME-Version in response.
 + Allow dynamic servlets to be served from /
 + Handle multiple inits of same servlet class.
 + Auto add a NotFoundHandler if needed.
 + Added NotFoundServlet
 + Added range handling to ResourceHandler.
 + CGI servlet handles not found better.
 + WEB-INF protected by NotFoundServlet rather than security constraint.
 + PUT, MOVE disabled in WebApplication unless defaults file is passed.
 + Conditionals apply to puts, dels and moves in ResourceHandler.
 + URIs accept all characters < 0xff.
 + Set the AcceptRanges header.
 + Depreciated RollOverLogSink and moved functionality to an improved
   WriterLogSink.
 + Changed log options to less verbose defaults.
 + ThreadedServer.forceStop() now makes a connection to itself to handle
   non-premptive close.
 + Double null lock checks use ThreadPool.__nullLockChecks.
 + Split Debug servlet out of Admin Servlet.
 + Added Com.mortbay.HTTP.Handler.Servlet.Context.LogSink attribute to Servlet
   Context. If set, it is used in preference to the system log.

jetty-3.0.0.rc6 - 20 November 2000
 + RequestDispatcher.forward() only resets buffer, not headers.
 + Added ServletWriter that can be disabled.
 + Resource gets systemresources from it's own classloader.
 + don't include classes in release.
 + Allow load-on-startup with no content.
 + Fixed RollOverFileLogSink bug with extra log files.
 + Improved Log defaults
 + Don't start HttpServer log sink on add.
 + Admin servlet uses unique links for IE.
 + Added Win32 service support
 + Reduced risk of double null check sync problem.
 + Don't set connection:close for normal HTTP/1.0 responses.
 + RequestDispatcher new queries params replace old.
 + Servlet init order may be negative.
 + Corrected a few of the many spelling mistakes.
 + Javadoc improvements.
 + Webapps serve dynamics servlets by default.
 + Warn for missing WEB-INF or web.xml
 + Sessions try version 1 cookies in set-cookie2 header.
 + Session cookies are given context path
 + Put extra server and servlet info in header.
 + Version details in header can be suppressed with System property
   java.com.mortbay.HTTP.Version.paranoid
 + Prevent reloading dynamic servlets at different paths.
 + Implemented resource aliases in HandlerContext - used by Servlet Context
 + Map tablib configuration to resource aliases.
 + Implemented customizable error pages.
 + Simple stats in ContextLoader.
 + Allow HttpMessage state to be manipulated.
 + Allow multiple set cookies.

jetty-3.0.0.rc5 - 12 November 2000
 + Default writer encoding set by mime type if not explicitly set.
 + Relax webapp rules, accept no web.xml or no WEB-INF
 + Pass flush through ServletOut
 + Avoid jprobe race warnings in DateCache
 + Allow null cookie values
 + Servlet exceptions cause 503 unavailable rather than 500 server error
 + RequestDispatcher can dispatch static resources.
 + Merged DynamicHandler into ServletHandler.
 + Added debug form to Admin servlet.
 + Implemented servlet load ordering.
 + Moved JSP classpath hack to ServletHolder
 + Removed Makefile build system.
 + Many javadoc cleanups.

jetty-2.4.9 - 12 November 2000
 + HttpListener ignore InterruptedIOExceptions
 + HttpListener default max idle time = 20s
 + HtmlFilter handles non default encodings
 + Writing HttpRequests encodes path
 + HttpRequest.write uses ISO8859_1 encoding.

jetty-3.0.0.rc4 - 06 November 2000
 + Provide default JettyIndex.properties
 + Fixed mis-synchronization in ThreadPool.stop()
 + Fixed mime type mapping bug introduced in RC3
 + Ignore more IOExceptions (still visible with debug).

jetty-3.0.0.rc3 - 05 November 2000
 + Changed ThreadPool.stop for IBM 1.3 JVM
 + Added bin/jetty.sh run script.
 + upgraded build.xml to ant v1.2
 + Set MaxReadTimeMs in all examples
 + Further clean up of the connection close actions
 + Moved unused classes from com.mortbay.Util to com.mortbay.Tools in new
   distribution package.
 + Handle mime suffixes containing dots.
 + Added gz tgz tar.gz .z mime mappings.
 + Fixed default mimemap initialization bug
 + Optimized persistent connections by recycling objects
 + Added HandlerContext.setHttpServerAccess for trusted contexts.
 + Set the thread context class loader in HandlerContext.handle
 + Prevent servlet setAttribute calls to protected context attributes.
 + Removed redundant context attributes.
 + Implemented mime mapping in webapplications.
 + Strip ./ from relative resources.
 + Added context class path dynamic servlet demo

jetty-3.0.0.rc2 - 29 October 2000
 + Replaced ISO-8859-1 literals with StringUtil static
 + Pass file based classpath to JspServlet (see README).
 + Prevented multiple init of ServletHolder
 + ErlEncoding treats params without values as empty rather than null.
 + Accept public DTD for XmlConfiguration (old style still supported).
 + Cleaned up non persistent connection close.
 + Accept HTTP/1. as HTTP/1.0 (for netscape bug).
 + Fixed thread name problem in ThreadPool

jetty-3.0.0.rc1 - 22 October 2000
 + Added simple admin servlet.
 + Added CGI to demo
 + Added HashUserRealm and cleaned up security constraints
 + Added Multipart request and response classes from Jetty2
 + Moved and simplified ServletLoader to ContextLoader.
 + Initialize JSP with classloader.
 + All attributes in javax. java. and com.mortbay. name spaces to be set.
 + Partial handling of 0.9 requests.
 + removed Thread.destroy() calls.
 + Cleaned up exception handling.

jetty-2.4.8 - 23 October 2000
 + Fixed bug with 304 replies with bodies.
 + Improved win32 make files.
 + Fixed closing socket problem

jetty-3.0.B05 - 18 October 2000
 + Improved null returns to get almost clean watchdog test.
 + Cleaned up response committing and flushing
 + Handler RFC2109 cookies (like any browser handles them!)
 + Added default webapp servlet mapping /servlet/name/*
 + Improved path spec interpretation by looking at 2.3 spec
 + Implemented security-role-ref for servlets
 + Protected servletConfig from downcast security problems
 + Made test harnesses work with ant.
 + improved ant documentation.
 + Removed most deprecation warnings
 + Fixed JarFileResource to handle jar files without directories.
 + Implemented war file support
 + Java2 style classloading
 + Improved default log format for clarity.
 + Separated context attributes and initParams.

jetty-3.0.B04 - 12 October 2000
 + Restricted context mapping to simple model for servlets.
 + Fixed problem with session ID in paths
 + Added modified version of JasperB3.2 for JSP
 + Moved FileBase to docroot
 + Merged and renamed third party jars.
 + Do not try multiple servlets for a request.
 + Implemented Context.getContext(uri)
 + Added webdefault.xml for web applications.
 + Redirect to index files, so index.jsp works.
 + Filthy hack to teach jasper JspServer Jetty classpath

jetty-3.0.B03 - 09 October 2000
 + Expanded import package.*; lines
 + Expanded leading tabs to spaces
 + Improved Context to Handler contract.
 + Parse but not handler startup ordering in web applications.
 + Send request log via a LogSink
 + Added append mode in RolloverFileLogSink
 + Made LogSink a Lifecycle interface
 + Improved handler toString
 + Redirect context only paths.
 + Pass object to LogSink
 + Implemented request dispatching.
 + Redo dynamic servlets handling
 + Improved Log rollover.
 + Simplified path translation and real path calculation.
 + Catch stop and destroy exceptions in HttpServer.stop()
 + Handle ignorable spaces in XmlConfiguration
 + Handle ignorable spaces in WebApplication
 + Warn about explicit sets of WebApplication
 + Remove 411 checks as IE breaks this rule after redirect.
 + Removed last remnants JDK 1.1 support
 + Added release script

jetty-2.4.7 - 06 October 2000
 + Allow Objects to be passed to LogSink
 + Set content length on errors for keep alive.
 + Added encode methods to URI
 + Improved win32 build
 + fixes to SSL doco
 + Support key and keystore passwords
 + Various improvements to  ServletDispatch, PropertyTree and associated
   classes.

jetty-3.0.B02 - 24 August 2000
 + Fixed LineInput bug with SSL giving CR pause LF.
 + Fixed HTTP/1.0 input close bug
 + Fixed bug in TestRFC2616
 + Improved ThreadedServer stop and destroy
 + Use resources in WebApplication
 + Added CGI servlet

jetty-3.0.B01 - 21 August 2000
 + SSL implemented with JsseListener
 + Partial implementation of webapp securitycontraints
 + Implemented more webapp configuration
 + Switched to the aelfred XML parser from microstar, which is only partially
   validating, but small and lightweight

jetty-2.4.6 - 16 August 2000
 + Turn Linger off before closing sockets, to allow restart.
 + JsseListener & SunJsseListener added and documented
 + com.mortbay.Util.KeyPairTool added to handle openSSL SSL keys.
 + Minor changes to compile with jikes.
 + Added passive mode methods to FTP

jetty-3.0.A99 - 10 August 2000
 + Implemented jetty.xml configuration
 + Added Xmlconfiguration utility
 + ServletLoader simplied and uses ResourcePath
 + Replaced FileHandler with ResourceHandler
 + Use SAX XML parsing instead of DOM for space saving.
 + Removed FileBase. Now use ResourceBase instead
 + Added Resource abstraction
 + Make it compile cleanly with jikes.
 + Re-added commented out imports for JDK-1.1 compile

jetty-3.0.A98 - 20 July 2000
 + Implemented Jetty demos and Site as Web Application.
 + Implemented WebApplicationContext
 + Switched to JDK1.2 only
 + ServletRequest.getServerPort() returns 80 rather than 0
 + Fixed constructor to RolloverFileLogSink
 + Improved synchronization on LogSink
 + Allow HttpRequest.toString() handles bad requests.

jetty-3.0.A97 - 13 July 2000
 + Tempory request log implementation
 + Less verbose debug
 + Better tuned SocketListener parameters
 + Started RequestDispatcher implementation.
 + Added WML mappings
 + Fixed makefiles for BSD ls
 + Fixed persistent commits with no content (eg redirect+keep-alive).
 + Implemented servlet isSecure().
 + Implemented servlet getLocale(s).
 + Formatted version in server info string.
 + Protect setContentLength from a late set in default servlet HEAD handling.
 + Added error handling to LifeCycleThread
 + implemented removeAttribute on requests

jetty-2.4.5 - 09 July 2000
 + Don't mark a session invalid until after values unbound.
 + Formatted version in server info.
 + Added HtmlExpireFilter and removed response cache revention from HtmlFilter.
 + Fixed transaction handling in JDBC wrappers

jetty-3.0.A96 - 27 June 2000
 + Fixed bug with HTTP/1.1 Head reqests to servlets.
 + Supressed un-needed chunking EOF indicators.

jetty-3.0.A95 - 24 June 2000
 + Fixed getServletPath for default "/"
 + Handle spaces in file names in FileHandler.

jetty-3.0.A94 - 19 June 2000
 + Implemented Sessions.
 + PathMap exact matches can terminate with ; or # for URL sessions and
   targets.
 + Added HandlerContext to allow grouping of handlers into units with the same
   file, resource and class configurations.
 + Cleaned up commit() and added complete() to HttpResponse
 + Updated license to clarify that commercial usage IS OK!

jetty-3.0.A93 - 14 June 2000
 + Major rethink! Moved to 2.2 servlet API
 + Lots of changes and probably unstable

jetty-3.0.A92 - 07 June 2000
 + Added HTML classes to jar
 + Fixed redirection bug in FileHandler

jetty-2.4.4 - 03 June 2000
 + Many debug call optimizations
 + Added RolloverFileLogSink
 + Improved LogSink configuration
 + Support System.property expansions in PropertyTrees.
 + Added uk.org.gosnell.Servlets.CgiServlet to contrib
 + HttpRequest.setRequestPath does not null pathInfo.
 + BasicAuthHandler uses getResourcePath so it can be used behind request
   dispatching
 + Added HTML.Composite.replace
 + FileHandler implements IfModifiedSince on index files.
 + Added build-win32.mak

jetty-3.0.A91 - 03 June 2000
 + Improved LogSink mechanism
 + Implemented realPath and getResource methods for servlets.
 + Abstracted ServletHandler
 + Simplified HttpServer configuration methods and arguments
 + Simplified class loading
 + Added HTML classes from Jetty2

jetty-3.0.A9 - 07 May 2000
 + Improvided finally handling of output end game.
 + Fixed double chunking bug in SocketListener.
 + File handler checks modified headers on directory indexes.
 + ServletLoader tries unix then platform separator for zip separator.

jetty-3.0.A8 - 04 May 2000
 + Servlet2_1 class loading re-acrchitected. See README.
 + Moved Sevlet2_1 handler to com.mortbay.Servlet2_1
 + addCookie takes an int maxAge rather than a expires date.
 + Added LogSink extensible log architecture.
 + Code.ignore only outputs when debug is verbose.
 + Added Tenlet class for reverse telnet.

jetty-2.4.3 - 04 May 2000
 + Pass Cookies with 0 max age to browser.
 + Allow CRLF in UrlEncoded

jetty-2.4.2 - 23 April 2000
 + Added LogSink and FileLogSink classes to allow extensible Log handling.
 + Handle nested RequestDispatcher includes.
 + Modified GNUJSP to prevent close in nested requests.
 + Added GNUJSP to JettyServer.prp file.

jetty-3.0.A7 - 15 April 2000
 + Include java 1.2 source hierarchy
 + removed excess ';' from source
 + fixed flush problem with chunked output for IE5
 + Added InetGateway to help debug IE5 problems
 + added removeValue method to MultiMap

jetty-2.4.1 - 09 April 2000
 + Removed debug println from ServletHolder.
 + Set encoding before exception in FileHandler.
 + Fixed bug in HtmlFilter for tags split between writes.

jetty-3.0.A6 - 09 April 2000
 + Integrated skeleton 2.1 Servlet container
 + Improved portability of Frame and Debug.
 + Dates forced to use US locale
 + Removed Converter utilities and InetGateway.
 + added bin/useJava2Collections to convert to JDK1.2

jetty-2.4.0 - 24 March 2000
 + Upgraded to gnujsp 1.0.0
 + Added per servlet resourceBase configuration.
 + Absolute URIs are returned by getRequestURI (if sent by browser).
 + Improved parsing of stack trace in debug mode.
 + Implemented full handling of cookie max age.
 + Moved SetUID native code to contrib hierarchy
 + Form parameters only decoded for POSTs
 + RequestDispatcher handles URI parameters
 + Fixed bug with RequestDispatcher.include()
 + Fixed caste problem in UrlEncoded
 + Fixed null pointer in ThreadedServer with stopAll
 + Added VirtualHostHandler for virtual host handling
 + Added doc directory with a small start

jetty-2.3.5 - 25 January 2000
 + Fixed nasty bug with HTTP/1.1 redirects.
 + ProxyHandler sends content for POSTs etc.
 + Force locale of date formats to US.
 + Fixed expires bug in Cookies
 + Added configuration option to turn off Keep-Alive in HTTP/1.0
 + Allow configured servlets to be auto reloaded.
 + Allow properties to be configured for dynamic servlets.
 + Added contrib/com/kiwiconsulting/jetty JSSE SSL adaptor to release.

jetty-2.3.4 - 18 January 2000
 + include from linux rather than genunix for native builds
 + Fixed IllegalStateException handling in DefaultExceptionHandler
 + MethodTag.invoke() is now public.
 + Improved HtmlFilter.activate header modifications.
 + Cookie map keyed on domain as well as name and path.
 + DictionaryConverter handles null values.
 + URI decodes applies URL decoding to the path.
 + Servlet properties allow objects to be stored.
 + Fixed interaction with resourcePaths and proxy demo.

jetty-3.0.A5 - 19 October 1999
 + Use ISO8859_1 instead of UTF8 for headers etc.
 + Use char array in UrlEncoded.decode
 + Do our own URL string encoding with 8859-1
 + Replaced LF wait in LineInput with state boolean.

jetty-2.3.3 - 19 October 1999
 + Replaced UTF8 encoding with ISO-8859-1 for headers.
 + Use UrlEncoded for form parameters.
 + Do our own URL encoding with ISO-8859-1
 + HTTP.HTML.EmbedUrl uses contents encoding.

jetty-2.3.2 - 17 October 1999
 + Fixed getReader bug with HttpRequest.
 + Updated UrlEncoded with Jetty3 version.

jetty-3.0.A4 - 16 October 1999
 + Request attributes
 + Basic Authentication Handler.
 + Added LF wait after CR to LineInput.
 + UTF8 in UrlDecoded.decodeString.

jetty-2.3.1 - 14 October 1999
 + Force UTF8 for FTP commands
 + Force UTF8 for HTML
 + Changed demo servlets to use writers in preference to outputstreams
 + NullHandler/Server default name.name.PROPERTIES to load
   prefix/name.name.properties
 + Use UTF8 in HTTP headers
 + Added Oracle DB adapter
 + Added assert with no message to Code
 + ThreadedServer calls setSoTimeout(_maxThreadIdleMs) on accepted sockets.
   Idle reads will timeout.
 + Prevented thread churn on idle server.
 + HTTP/1.0 Keep-Alive (about time!).
 + Fixed GNUJSP 1.0 resource bug.

jetty-3.0.A3 - 14 October 1999
 + Added LifeCycle interface to Utils implemented by ThreadPool,
   ThreadedServer, HttpListener & HttpHandler
 + StartAll, stopAll and destroyAll methods added to HttpServer.
 + MaxReadTimeMs added to ThreadedServer.
 + Added service method to HttpConnection for specialization.

jetty-3.0.A2 - 13 October 1999
 + UTF8 handling on raw output stream.
 + Reduced flushing on writing response.
 + Fixed LineInput problem with repeated CRs
 + Cleaned up Util TestHarness.
 + Prevent entity content for responses 100-199,203,304
 + Added cookie support and demo.
 + HTTP/1.0 Keep-alive (about time!)
 + Virtual Hosts.
 + NotFound Handler
 + OPTION * Handling.
 + TRACE handling.
 + HEAD handling.

jetty-3.0.A1 - 12 October 1999
 + LineInput uses own buffering and uses character encodings.
 + Added MultiMap for common handling of multiple valued parameters.
 + Added parameters to HttpRequest
 + Quick port of FileHandler
 + Setup demo pages.
 + Added PathMap implementing mapping as defined in the 2.2 API specification
   (ie. /exact, /prefix/*, *.extention & default ).
 + Added HttpHandler interface with start/stop/destroy lifecycle
 + Updated HttpListener is start/stop/destroy lifecycle.
 + Implemented simple extension architecture in HttpServer.

jetty-3.0.A0 - 09 October 1999
 + Started fresh repository in CVS
 + Moved com.mortbay.Base classes to com.mortbay.Util
 + Cleanup of UrlEncoded, using 1.2 Collections.
 + Cleanup of URI, using 1.2 Collections.
 + Extended URI to handle absolute URLs
 + Cleanup of LineInput, using 1.2 Collections.
 + Moved HttpInput/OutputStream to ChunkableInput/OutputStream.
 + Cleaned up chunking code to use LineInput and reduce buffering.
 + Added support for transfer and content encoding filters.
 + Added support for servlet 2.2 outbut buffer control.
 + Generalized notification of outputStream events.
 + Split HttpHeader into HttpFields and HttpMessage.
 + HttpMessage supports chunked trailers.
 + HttpMessage supports message states.
 + Added generalized HTTP Connection.
 + Cleanup of HttpRequest and decoupled from Servlet API
 + Cleanup and abstraction of ThreadPool.
 + ThreadedServer based on ThreadPool.
 + Cleanup of HttpResponse and decoupled from Servlet API
 + Created RFC2616 test harness.
 + gzip and deflate request transfer encodings
 + TE field coding and trailer handler
 + HttpExceptions now produce error pages with specific detail of the
   exception.

jetty-2.3.0 - 05 October 1999
 + Added SetUID class with native Unix call to set the effective User ID.
 + FTP closes files after put/get.
 + FTP uses InetAddress of command socket for data socket.

jetty-2.3.0A - 22 September 1999
 + Added GNUJSP 1.0 for the JSP 1.0 API.
 + Use javax.servlet classes from JWSDK1.0
 + Added "Powered by Jetty" button.
 + ServerContext available to HtmlFilters via context param
 + Made session IDs less predictable and removed race.
 + Added BuildJetty.java file.
 + Expanded tabs to spaces in source.

jetty-2.2.8 - 15 September 1999
 + Fixed bug in Element.attribute with empty string values.
 + Made translation of getRequestURI() optional.
 + Removed recursion from TranslationHandler
 + Added disableLog() to turn off logging.
 + Allow default table attributes to be overriden.
 + Improved quoting in HTML element values

jetty-2.2.7 - 09 September 1999
 + Reverted semantics of getRequestURI() to return untranslated URI.
 + Added GzipFilter for content encoding.
 + Added default row, head and cell elements to Table.
 + FileHandler passes POST request through if the file does not exist.

jetty-2.2.6 - 05 September 1999
 + New implementation of ThreadPool, avoids a thread leak problem.
 + Fixed Cookie max age order of magnitude bug.
 + Cookies always available from getCookies.
 + Cookies parameter renamed to CookiesAsParameters
 + HttpRequest.getSession() always returns a session as per the latest API
   spec.
 + Added destroy() method on all HttpHandlers.
 + ServletHandler.destroy destroys all servlets.
 + FileHandler does not server files ending in '/'
 + Ignore duplicate single valued headers, rather than reply with bad request,
   as IE4 breaks the rules.
 + Allow the handling of getPathTranslated to be configured in ServletHandler.
 + Removed JRUN options from ServletHandler configuration.
 + Added ServletRunnerHandler to the contrib directories.
 + Updated HTML package to better support CSS:
 + cssClass, cssID and style methods added to element.
 + SPAN added to Block
 + media added to Style
 + class StyleLink added.

jetty-2.2.5 - 19 August 1999
 + Fixed bug with closing connections in ThreadedServer
 + Made start and stop non final in ThreadedServer
 + Better default handling of ServletExceptions
 + Always close connection after a bad request.
 + Set Expires header in HtmlFilter.
 + Don't override the cookie as parameter option.
 + Limited growth in MultiPartResponse boundary.
 + Improved error messages from Jetty.Server.
 + Close loaded class files so Win32 can overwrite them before GC (what a silly
   file system!).

jetty-2.2.4 - 02 August 1999
 + ThreadedServer can use subclasses of Thread.
 + Better help on Jetty.Server
 + HttpRequests may be passed to HttpFilter constructors.
 + HtmlFilter blanks IfModifiedSince headers on construction
 + Fixed bugs in HtmlFilter parser and added TestHarness.
 + Improved cfg RCS script.

jetty-2.2.3 - 27 July 1999
 + Fixed parser bug in HtmlFilter
 + Made setInitialize public in ServletHolder
 + Improved performance of com.mortbay.HTML.Heading
 + Added stop call to HttpServer, used by Exit Servlet.
 + Simplified JDBC connection handling so that it works with Java1.2 - albeit
   less efficiently.
 + FileHandler defaults to allowing directory access.
 + JDBC tests modified to use cloudscape as DB.

jetty-2.2.2 - 22 July 1999
 + Fixed bug in HtmlFilter that prevented single char buffers from being
   written.
 + Implemented getResourceAsStream in FileJarServletLoader
 + Fixed bug with CLASSPATH in FileJarServletLoader after attempt to load from
   a jar.
 + Fixed bug in com.mortbay.Util.IO with thread routines.
 + Moved more test harnesses out of classes.
 + File handler passes through not allowed options for non existant files.
 + NotFoundHandler can repond with SC_METHOD_NOT_ALLOWED.
 + Improved com.mortbay.Base.Log handling of different JVMs
 + Minor fixes to README

jetty-2.2.1 - 18 July 1999
 + Comma separate header fields.
 + Protect against duplicate single valued headers.
 + Less verbose debug in PropertyTree
 + Ignore IOException in ThreadedServer.run() when closing.
 + Limit maximum line length in HttpInputStream.
 + Response with SC_BAD_REQUEST rather than close in more circumstances
 + Handle continuation lines in HttpHeader.
 + HtmlFilter resets last-modified and content-length headers.
 + Implemented com.mortbay.Util.IO as a ThreadPool
 + Decoupled ExceptionHandler configuration from Handler stacks. Old config
   style will produce warning and Default behavior. See new config file format
   for changes.
 + Added TerseExceptionHandler
 + Added optional resourceBase property to HttpConfiguration. This is used as a
   URL prefix in the getResource API and was suggested by the JSERV and Tomcat
   implementors.

jetty-2.2.0 - 01 July 1999
 + Improved feature description page.
 + Added Protekt SSL HttpListener
 + Moved GNUJSP and Protekt listener to a contrib hierarchy.
 + ThreadedServer.stop() closes socket before interrupting threads.
 + Exit servlet improved (a little).
 + Fixed some of the javadoc formatting.

jetty-2.2.Beta4 - 29 June 1999
 + FileHandler flushes files from cache in DELETE method.
 + ThreadedServer.stop() now waits until all threads are stopped.
 + Options "allowDir" added to FileHandler.
 + Added getGlobalProperty to Jetty.Server and used this to configure default
   page type.
 + Updated README.txt
 + Restructured com.mortbay.Jetty.Server for better clarity and documentation.
 + Added comments to configuration files.
 + Made ServerSocket and accept call generic in ThreadedServer for SSL
   listeners.
 + Altered meaning of * in PropertyTree to assist in abbreviated configuration
   files.
 + Added JettyMinimalDemo.prp as an example of an abbreviated configuration.
 + Expanded Mime.prp file
 + Added property handling to ServletHandler to read JRUN servlet configuration
   files.

jetty-2.2.Beta3 - 22 June 1999
 + Re-implemented ThreadedServer to improve and balance performance.
 + Added file cache to FileHandler
 + Implemented efficient version of ServletContext.getResourceAsStream() that
   does not open a new socket connection (as does getResource()).
 + LookAndFeelServlet uses getResourceAsStream to get the file to wrap. This
   allows it to benefit from any caching done and to wrap arbitrary content
   (not just files).
 + Restructure demo so that LookAndFeel content comes from simple handler
   stack.
 + Fixed file and socket leaks in Include and Embed tags.
 + Ran dos2unix on all text files
 + Applied contributed patch of spelling and typo corrections
 + Added alternate constructors to HTML.Include for InputStream.
 + Server.shutdown() clears configuration so that server may be restarted in
   same virtual machine.
 + Improved Block.write.
 + Fixed bug in HttpResponse flush.

jetty-2.2.Beta2 - 12 June 1999
 + Added all write methods to HttpOutputStream$SwitchOutputStream
 + Added com.mortbay.Jetty.Server.shutdown() for gentler shutdown of server.
   Called from Exit servlet
 + HttpRequest.getParameterNames() no longer alters the order returned by
   getQueryString().
 + Handle  path info of a dynamic loaded servlets and correctly set the servlet
   path.
 + Standardized date format in persistent cookies.

jetty-2.2.Beta1 - 07 June 1999
 + Defined abstract ServletLoader, derivations of which can be specified in
   HttpConfiguration properties.
 + Implemented all HttpServer attribute methods by mapping to the
   HttpConfiguration properties.  Dynamic reconfiguration is NOT supported by
   these methods (but we are thinking about it).
 + Close files after use to avoid "file leak" under heavy load.
 + Fixed missing copyright messages from some contributions
 + Fixed incorrect version numbers in a few places.
 + Improved ThreadPool synchronization and added minThreads.
 + Allow configuration of MinListenerThreads, MaxListenerThreads,
   MaxListenerThreadIdleMs
 + HtmlFilter optimized for being called by a buffered writer.
 + Don't warn about IOExceptions unless Debug is on.
 + Limit the job queue only grow to the max number of threads.
 + Included GNUJSP 0.9.9
 + Optional use of DateCache in log file format
 + Fixed cache in FileJarServletLoader
 + Destroy requests and responses to help garbage collector.
 + Restructure ThreadedServer to reduce object creation.

jetty-2.2.Beta0 - 31 May 1999
 + Servlet loader handles jar files with different files separator.
 + ThreadedServer gently shuts down.
 + Handle malformed % characters in URLs.
 + Included and improved version of ThreadPool for significant performance
   improvement under high load.
 + HttpRequest.getCookies returns empty array rather than null for no cookies.
 + Added HttpResponse.requestHandled() method to avoid bug with servlet doHead
   method.
 + Added Page.rewind() method to allow a page to be written multiple times
 + Added "Initialize" attribute to servlet configuration to allow servlet to be
   initialized when loaded.
 + LogHandler changed to support only a single outfile and optional append.
 + Included contributed com.mortbay.Jetty.StressTester class
 + Token effort to keep test files out of the jar
 + Removed support for STF

jetty-2.2.Alpha1 - 07 May 1999
 + ServletHolder can auto reload servlets
 + Dynamic servlets can have autoReload configured
 + Wait for requests to complete before reloading.
 + Call destroy on old servlets when reloading.
 + Made capitalization of config file more consistent(ish)
 + Fixed bug in SessionDump

jetty-2.2.Alpha0 - 06 May 1999
 + Improved PropertyTree implementation
 + Old Jetty.Server class renamed to Jetty.Server21
 + New Server class using PropertyTree for configuration
 + HttpHandlers given setProperties method to configure via Properties.
 + HttpListener class can be configured
 + Mime suffix mapping can be configured.
 + Removed historic API from sessions
 + Improved SessionDump servlet
 + Fixed date overflow in Cookies
 + HttpResponse.sendError avoids IllegalStateException
 + Added ServletLoader implementation if ClassLoader.
 + Dynamic loading of servlets.
 + Added reload method to ServletHolder, but no way to call it yet.
 + Changed options for FileServer
 + Implemented ServletServer
 + Removed SimpleServletServer

jetty-2.1.7 - 22 April 1999
 + Fixed showstopper bug with getReader and getWriter in requests and
   responses.
 + HttpFilter uses package interface to get HttpOutputStream

jetty-2.1.6 - 21 April 1999
 + Reduced initial size of most hashtables to reduce default memory overheads.
 + Throw IllegalStateException as required from gets of
   input/output/reader/writer in requests/responses.
 + New simpler version of PropertyTree
 + Updated PropertyTreeEditor
 + Return EOF from HttpInputStream that has a content length.
 + Added additional date formats for HttpHeader.getDateHeader

jetty-2.1.5 - 15 April 1999
 + Session URL encoding fixed for relative URLs.
 + Reduced session memory overhead of sessions
 + Form parameters protected against multiple decodes when redirected.
 + Added setType methods to com.mortbay.FTP.Ftp
 + Fixed bugs with invalid sessions
 + Page factory requires response for session encoding
 + Moved SessionHandler to front of stacks
 + HtmlFilter now expands <!=SESSION> to the URL encoded session if required.
 + Instrumented most of the demo to support URL session encoding.
 + Implemented HttpRequest.getReader()
 + Servlet log has been diverted to com.mortbay.Base.Log.event() Thus debug
   does not need to be turned on to see servlet logs.
 + Fixed alignment bug in TableForm
 + Removed RFCs from package
 + Fixed bug in ServletDispatch for null pathInfo

jetty-2.1.4 - 26 March 1999
 + Fixed problem compiling PathMap under some JDKs.
 + Reduced HTML dependence in HTTP package to allow minimal configuration
 + Tightened license agreement so that binary distributions are required to
   include the license file.
 + HttpRequest attributes implemented.
 + Session max idle time implemented.
 + pathInfo returns null for zero length pathInfo (as per spec). Sorry if this
   breaks your servlets - it is a pain!
 + fixed bug in getRealPath
 + getPathTranslated now call getRealPath with pathInfo (as per spec).

jetty-2.1.3 - 19 March 1999
 + Added support for suffixes to PathMap
 + Included GNUJSP implementation of Java Server Pages
 + Use Java2 javadoc

jetty-2.1.2 - 09 March 1999
 + JSDK 2.1.1
 + API documentation for JSDK 2.1.1
 + Cascading style sheet HTML element added.
 + Fixed trailing / bug in FileHandler (again!).
 + Converted most servlets to HttpServlets using do Methods.

jetty-2.1.1 - 05 March 1999
 + Reduced number of calls to getRemoteHost for optimization
 + Faster version of HttpInputStream.readLine().
 + com.mortbay.Base.DateCache class added and used to speed date handling.
 + Handle '.' in configured paths (temp fix until PropertyTrees)
 + Fast char buffer handling in HttpInputStream
 + Faster version of HttpHeader.read()
 + Faster version of HttpRequest
 + Size all StringBuffers

jetty-2.1.0 - 22 February 1999
 + Session URL Encoding
 + PropertyTrees (see new Demo page)
 + ServletDispatch (see new Demo page)
 + image/jpg -> image/jpeg
 + Deprecated com.mortbay.Util.STF
 + getServlet methods return null.

jetty-2.1.B1 - 13 February 1999
 + Fixed bug with if-modified-since in FileHandler
 + Added video/quicktime to default MIME types.
 + Fixed bug with MultipartRequest.
 + Updated DefaultExceptionHandler.
 + Updated InetAddrPort.
 + Updated URI.
 + Implemented Handler translations and getRealPath.
 + Improved handling of File.separator in FileHandler.
 + Implemented RequestDispatcher (NOT Tested!).
 + Implemented getResource and getResourceAsStream (NOT Tested!).
 + Replace package com.mortbay.Util.Gateway with class
   com.mortbay.Util.InetGateway

jetty-2.1.B0 - 30 January 1999
 + Uses JSDK2.1 API, but not all methods implemented.
 + Added support for PUT, MOVE, DELETE in FileHandler
 + FileHandler now sets content length.
 + Added plug gateway classes com.mortbay.Util.Gateway
 + Fixed command line bug with SimpleServletConfig
 + Minor changes to support MS J++ and its non standard language extensions -
   MMMmmm should have left it unchanged!

jetty-2.0.5 - 15 December 1998
 + Temp fix to getCharacterEncoding
 + added getHeaderNoParams

jetty-2.0.4 - 10 December 1998
 + Use real release of JSDK2.0 (rather than beta).
 + Portability issues solved for Apple's
 + Improved error code returns
 + Removed MORTBAY_HOME support from Makefiles
 + Improved default Makefile behaviour
 + Implement getCharacterEncoding

jetty-2.0.3 - 13 November 1998
 + Limit threads in ThreadedServer and low priority listener option greatly
   improve performance under worse case loads.
 + Fix bug with index files for Jetty.Server. Previously servers configured
   with com.mortbay.Jetty.Server would not handle index.html files.  Need to
   make this configurable in the prp file.
 + Fixed errors in README file: com.mortbay.Jetty.Server was called
   com.mortbay.HTTP.Server

jetty-2.0.2 - 01 November 1998
 + Use JETTY_HOME rather than MORTBAY_HOME for build environment
 + Add thread pool to threaded server for significant performance improvement.
 + Buffer files during configuration
 + Buffer HTTP Response headers.

jetty-2.0.1 - 27 October 1998
 + Released under an Open Source license.

jetty-2.0.0 - 25 October 1998
 + Removed exceptional case from FileHandler redirect.
 + Removed Chat demo (too many netscape dependencies).
 + Fixed Code.formatObject handling of null objects.
 + Added multipart/form-data demo.

jetty-2.0.Beta3 - 29 September 1998
 + Send 301 for directories without trailing / in FileHandler
 + Ignore exception from HttpListener
 + Properly implemented multiple listening addresses
 + Added com.mortbay.Jetty.Server (see README.Jetty)
 + Demo converted to an instance of com.mortbay.Jetty.Server
 + Fixed Log Handler again.
 + Added com.mortbay.HTTP.MultiPartRequest to handle file uploads

jetty-2.0Beta2 - 01 July 1998
 + Fixed Log Handler for HTTP/1.1
 + Slight improvement in READMEEs

jetty-2.0Beta1 - 01 June 1998
 + Improved performance of Code.debug() calls, significantly in the case of non
   matching debug patterns.
 + Fixed bug with calls to service during initialization of servlet
 + Provided addSection on com.mortbay.HTML.Page
 + Provided reset on com.mortbay.HTML.Composite.
 + Proxy demo in different server instance
 + Handle full URLs in HTTP requests (to some extent)
 + Improved performance with special asciiToLowerCase
 + Warn if MSIE used for multi part MIME.

jetty-2.0Alpha2 - 01 May 1998
 + JDK1.2 javax.servlet API
 + Added date format to Log
 + Added timezone to Log
 + Handle params in getIntHeader and getDateHeader
 + Removed HttpRequest.getByteContent
 + Use javax.servlet.http.HttpUtils.parsePostData
 + Use javax.servlet.http.Cookie
 + Use javax.servlet.http.HttpSession
 + Handle Single Threaded servlets with servlet pool

jetty-1.3.5 - 01 May 1998
 + Fixed socket inet bug in FTP
 + Debug triggers added to com.mortbay.Base.Code
 + Added date format to Log
 + Correct handling of multiple parameters

jetty-2.0Alpha1 - 08 April 1998
 + Fixed forward bug with no port number
 + Removed HttpRequestHeader class
 + Debug triggers added to com.mortbay.Base.Code
 + Handle HTTP/1.1 Host: header
 + Correct formatting of Date HTTP headers
 + HttpTests test harness
 + Add HTTP/1.1 Date: header
 + Handle file requests with If-Modified-Since: or If-Unmodified-Since:
 + Handle HEAD properly
 + Send Connection: close
 + Requires Host: header for 1.1 requests
 + Sends chunked data for 1.1 responses of unknown length.
 + handle extra spaces in HTTP headers
 + Really fixed handling of multiple parameters
 + accept chunked data
 + Send 100 Continue for HTTP/1.1 requests (concerned about push???)
 + persistent connections

jetty-1.3.4 - 15 March 1998
 + Fixed handling of multiple parameters in query and form content.
   "?A=1%2C2&A=C%2CD" now returns two values ("1,2" & "C,D") rather than 4.
 + ServletHandler now takes an optional file base directory name which is used
   to set the translated path for pathInfo in servlet requests.
 + Dump servlet enhanced to exercise these changes.

jetty-1.3.3
 + Fixed TableForm.addButtonArea bug.
 + TableForm.extendRow() uses existing cell
 + Closed exception window in HttpListener.java

jetty-1.3.2
 + Fixed proxy bug with no port number
 + Added per Table cell composite factories

jetty-1.3.1
 + Minor fixes in SmtpMail
 + ForwardHandler only forwards as http/1.0 (from Tobias.Miller)
 + Improved parsing of stack traces
 + Better handling of InvocationTargetException in debug
 + Minor release adjustments for Tracker

jetty-1.3.0
 + Added DbAdaptor to JDBC wrappers
 + Beta release of Tracker

jetty-1.2.0
 + Reintroduced STF
 + Fixed install bug for nested classes
 + Better Debug configuration
 + DebugServlet
 + Alternate look and feel for Jetty

jetty-1.1.1
 + Improved documentation

jetty-1.1
 + Improved connection caching in java.mortbay.JDBC
 + Moved HttpCode to com.mortbay.Util

jetty-1.0.1
 + Bug fixes

jetty-1.0
 + First release in com.mortbay package structure
 + Included Util, JDBC, HTML, HTTP, Jetty
<|MERGE_RESOLUTION|>--- conflicted
+++ resolved
@@ -1,28 +1,14 @@
-<<<<<<< HEAD
+jetty-8.0.1-SNAPSHOT
+
 jetty-8.0.0.v20110901 - 01 September 2011
  + 352565 cookie httponly flag ignored
  + 353073 better warnings
  + 353285 ServletSecurity annotation ignored
  + 356421 Upgraded websocket to draft 13 support
-=======
-jetty-7.5.2-SNAPSHOT
-
-jetty-7.5.1.v20110907 - 07 September 2011
- + 350634 Added Resource.newResource(File)
- + 356190 fix monodb tests  for changed test api
- + 356428 removed timed waits from test
- + 356693 reduce visibility to webapp of websocket implementations
- + 356695 websocket packages should be provided
- + 356726 Instead of the sessionDestroyed called sessionCreated after
-   invalidate session
- + 356749 WebSocket message length is computed wrongly when greater than 0xFFFF
- + 356751 Add null protection to ServletContextHandler.doStop
- + 356823 correctly decode close codes.  Send not utf-8 close code.
 
 jetty-7.5.0.v20110901 - 01 September 2011
  + 356421 Upgraded websocket to draft 13 support
  + 353073 better warnings
->>>>>>> cbde93f1
 
 jetty-7.5.0.RC2 - 30 August 2011
  + 293739 Hide stacks in named log testing. Various other minor log cleanups in
