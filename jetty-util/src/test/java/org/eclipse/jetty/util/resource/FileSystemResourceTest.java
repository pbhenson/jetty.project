--- conflicted
+++ resolved
@@ -77,23 +77,8 @@
 {
     public WorkDir workDir;
 
-<<<<<<< HEAD
-    @SuppressWarnings("deprecation")
-    @Parameters(name="{0}")
-    public static Collection<Object[]> data()
-    {
-        List<Object[]> data = new ArrayList<>();
-        data.add(new Class<?>[]{PathResource.class});
-        return data;
-    }
-    
-    public FileSystemResourceTest(Class<? extends Resource> test)
-    {
-        _class=test;
-=======
     static Stream<Class> fsResourceProvider() {
-        return Stream.of(FileResource.class, PathResource.class);
->>>>>>> 2cbe395f
+        return Stream.of(PathResource.class);
     }
 
     public Resource newResource(Class<? extends Resource> resourceClass, URL url) throws Exception
@@ -1494,13 +1479,7 @@
     @EnabledOnOs(WINDOWS)
     public void testUncPath(Class resourceClass) throws Exception
     {
-<<<<<<< HEAD
-        assumeTrue("Only windows supports UNC paths", OS.IS_WINDOWS);
-
-        try (Resource base = newResource(URI.create("file:////127.0.0.1/path")))
-=======
         try (Resource base = newResource(resourceClass, URI.create("file:////127.0.0.1/path")))
->>>>>>> 2cbe395f
         {
             Resource resource = base.addPath("WEB-INF/");
             assertThat("getURI()", resource.getURI().toASCIIString(), containsString("path/WEB-INF/"));
