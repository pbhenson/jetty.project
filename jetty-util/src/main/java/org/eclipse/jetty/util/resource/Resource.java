//
//  ========================================================================
//  Copyright (c) 1995-2019 Mort Bay Consulting Pty. Ltd.
//  ------------------------------------------------------------------------
//  All rights reserved. This program and the accompanying materials
//  are made available under the terms of the Eclipse Public License v1.0
//  and Apache License v2.0 which accompanies this distribution.
//
//      The Eclipse Public License is available at
//      http://www.eclipse.org/legal/epl-v10.html
//
//      The Apache License v2.0 is available at
//      http://www.opensource.org/licenses/apache2.0.php
//
//  You may elect to redistribute this code under either of these licenses.
//  ========================================================================
//

package org.eclipse.jetty.util.resource;

import java.io.Closeable;
import java.io.File;
import java.io.FileOutputStream;
import java.io.IOException;
import java.io.InputStream;
import java.io.OutputStream;
import java.net.MalformedURLException;
import java.net.URI;
import java.net.URL;
import java.nio.channels.ReadableByteChannel;
import java.nio.file.Path;
import java.text.DateFormat;
import java.util.ArrayList;
import java.util.Collection;
import java.util.Date;
import java.util.List;

import org.eclipse.jetty.util.B64Code;
import org.eclipse.jetty.util.IO;
import org.eclipse.jetty.util.Loader;
import org.eclipse.jetty.util.MultiMap;
import org.eclipse.jetty.util.StringUtil;
import org.eclipse.jetty.util.URIUtil;
import org.eclipse.jetty.util.UrlEncoded;
import org.eclipse.jetty.util.log.Log;
import org.eclipse.jetty.util.log.Logger;

import static java.nio.charset.StandardCharsets.UTF_8;


/* ------------------------------------------------------------ */
/**
 * Abstract resource class.
 * <p>
 * This class provides a resource abstraction, where a resource may be
 * a file, a URL or an entry in a jar file.
 * </p>
 */
public abstract class Resource implements ResourceFactory, Closeable
{
    private static final Logger LOG = Log.getLogger(Resource.class);
    public static boolean __defaultUseCaches = true;
    volatile Object _associate;

    /* ------------------------------------------------------------ */
    /**
     * Change the default setting for url connection caches.
     * Subsequent URLConnections will use this default.
     * @param useCaches true to enable URL connection caches, false otherwise.
     */
    public static void setDefaultUseCaches (boolean useCaches)
    {
        __defaultUseCaches=useCaches;
    }

    /* ------------------------------------------------------------ */
    public static boolean getDefaultUseCaches ()
    {
        return __defaultUseCaches;
    }

    /* ------------------------------------------------------------ */
    /** Construct a resource from a uri.
     * @param uri A URI.
     * @return A Resource object.
     * @throws MalformedURLException Problem accessing URI
     */
    public static Resource newResource(URI uri)
        throws MalformedURLException
    {
        return newResource(uri.toURL());
    }

    /* ------------------------------------------------------------ */
    /** Construct a resource from a url.
     * @param url A URL.
     * @return A Resource object.
     */
    public static Resource newResource(URL url)
    {
        return newResource(url, __defaultUseCaches);
    }

    /* ------------------------------------------------------------ */
    /**
     * Construct a resource from a url.
     * @param url the url for which to make the resource
     * @param useCaches true enables URLConnection caching if applicable to the type of resource
     * @return a new resource from the given URL
     */
    static Resource newResource(URL url, boolean useCaches)
    {
        if (url==null)
            return null;

        String url_string=url.toExternalForm();
        if( url_string.startsWith( "file:"))
        {
            try
            {
                return new PathResource(url);
            }
            catch(Exception e)
            {
                LOG.warn(e.toString());
                LOG.debug(Log.EXCEPTION,e);
                return new BadResource(url,e.toString());
            }
        }
        else if( url_string.startsWith( "jar:file:"))
        {
            return new JarFileResource(url, useCaches);
        }
        else if( url_string.startsWith( "jar:"))
        {
            return new JarResource(url, useCaches);
        }

        return new URLResource(url,null,useCaches);
    }



    /* ------------------------------------------------------------ */
    /** Construct a resource from a string.
     * @param resource A URL or filename.
     * @throws MalformedURLException Problem accessing URI
     * @return A Resource object.
     */
    public static Resource newResource(String resource) throws IOException
    {
        return newResource(resource, __defaultUseCaches);
    }

    /* ------------------------------------------------------------ */
    /** Construct a resource from a string.
     * @param resource A URL or filename.
     * @param useCaches controls URLConnection caching
     * @return A Resource object.
     * @throws MalformedURLException Problem accessing URI
     */
    public static Resource newResource(String resource, boolean useCaches) throws IOException
    {
        URL url;
        try
        {
            // Try to format as a URL?
            url = new URL(resource);
        }
        catch(MalformedURLException e)
        {
            if(!resource.startsWith("ftp:") &&
               !resource.startsWith("file:") &&
               !resource.startsWith("jar:"))
            {
                try
                {
                    // It's a file.
                    if (resource.startsWith("./"))
                        resource=resource.substring(2);
                    File file=new File(resource).getCanonicalFile();
                    return new PathResource(file);
                }
                catch(IOException e2)
                {
                    e2.addSuppressed(e);
                    throw e2;
                }
            }
            else
            {
                LOG.warn("Bad Resource: "+resource);
                throw e;
            }
        }

        return newResource(url, useCaches);
    }

    /* ------------------------------------------------------------ */
    public static Resource newResource(File file)
    {
        return new PathResource(file.toPath());
    }

    /* ------------------------------------------------------------ */
    /**
     * Construct a Resource from provided path
     *
     * @param path the path
     * @return the Resource for the provided path
     * @since 9.4.10
     */
    public static Resource newResource(Path path)
    {
        return new PathResource(path);
    }

    /* ------------------------------------------------------------ */
    /** Construct a system resource from a string.
     * The resource is tried as classloader resource before being
     * treated as a normal resource.
     * @param resource Resource as string representation
     * @return The new Resource
     * @throws IOException Problem accessing resource.
     */
    public static Resource newSystemResource(String resource) throws IOException
    {
        URL url=null;
        // Try to format as a URL?
        ClassLoader loader=Thread.currentThread().getContextClassLoader();
        if (loader!=null)
        {
            try
            {
                url = loader.getResource(resource);
                if (url == null && resource.startsWith("/"))
                    url = loader.getResource(resource.substring(1));
            }
            catch (IllegalArgumentException e)
            {
                LOG.ignore(e);
                // Catches scenario where a bad Windows path like "C:\dev" is
                // improperly escaped, which various downstream classloaders
                // tend to have a problem with
                url = null;
            }
        }
        if (url==null)
        {
            loader=Resource.class.getClassLoader();
            if (loader!=null)
            {
                url=loader.getResource(resource);
                if (url==null && resource.startsWith("/"))
                    url=loader.getResource(resource.substring(1));
            }
        }

        if (url==null)
        {
            url=ClassLoader.getSystemResource(resource);
            if (url==null && resource.startsWith("/"))
                url=ClassLoader.getSystemResource(resource.substring(1));
        }

        if (url==null)
            return null;

        return newResource(url);
    }

    /* ------------------------------------------------------------ */
    /** Find a classpath resource.
     * @param resource the relative name of the resource
     * @return Resource or null
     */
    public static Resource newClassPathResource(String resource)
    {
        return newClassPathResource(resource,true,false);
    }

    /* ------------------------------------------------------------ */
    /** Find a classpath resource.
     * The {@link java.lang.Class#getResource(String)} method is used to lookup the resource. If it is not
     * found, then the {@link Loader#getResource(String)} method is used.
     * If it is still not found, then {@link ClassLoader#getSystemResource(String)} is used.
     * Unlike {@link ClassLoader#getSystemResource(String)} this method does not check for normal resources.
     * @param name The relative name of the resource
     * @param useCaches True if URL caches are to be used.
     * @param checkParents True if forced searching of parent Classloaders is performed to work around
     * loaders with inverted priorities
     * @return Resource or null
     */
    public static Resource newClassPathResource(String name,boolean useCaches,boolean checkParents)
    {
        URL url=Resource.class.getResource(name);

        if (url==null)
            url=Loader.getResource(name);
        if (url==null)
            return null;
        return newResource(url,useCaches);
    }

    /* ------------------------------------------------------------ */
    public static boolean isContainedIn (Resource r, Resource containingResource) throws MalformedURLException
    {
        return r.isContainedIn(containingResource);
    }

    /* ------------------------------------------------------------ */
<<<<<<< HEAD
    public abstract boolean isContainedIn (Resource r) throws MalformedURLException;
    
=======
    @Override
    protected void finalize()
    {
        close();
    }

    /* ------------------------------------------------------------ */
    public abstract boolean isContainedIn (Resource r) throws MalformedURLException;


    /* ------------------------------------------------------------ */
    /** Release any temporary resources held by the resource.
     * @deprecated use {@link #close()}
     */
    public final void release()
    {
        close();
    }

>>>>>>> b6809f55
    /* ------------------------------------------------------------ */
    /** Release any temporary resources held by the resource.
     */
    @Override
    public abstract void close();

    /* ------------------------------------------------------------ */
    /**
     * @return true if the represented resource exists.
     */
    public abstract boolean exists();


    /* ------------------------------------------------------------ */
    /**
     * @return true if the represented resource is a container/directory.
     * if the resource is not a file, resources ending with "/" are
     * considered directories.
     */
    public abstract boolean isDirectory();

    /* ------------------------------------------------------------ */
    /**
     * Time resource was last modified.
     * 
     * @return the last modified time as milliseconds since unix epoch
     */
    public abstract long lastModified();


    /* ------------------------------------------------------------ */
    /**
     * Length of the resource.
     * 
     * @return the length of the resource
     */
    public abstract long length();
<<<<<<< HEAD
    
=======


    /* ------------------------------------------------------------ */
    /**
     * URL representing the resource.
     *
     * @return an URL representing the given resource
     * @deprecated use {{@link #getURI()}.toURL() instead.
     */
    @Deprecated
    public abstract URL getURL();

>>>>>>> b6809f55
    /* ------------------------------------------------------------ */
    /**
     * URI representing the resource.
     * 
     * @return an URI representing the given resource
     */
<<<<<<< HEAD
    public abstract URI getURI();
=======
    public URI getURI()
    {
        try
        {
            return getURL().toURI();
        }
        catch(Exception e)
        {
            throw new RuntimeException(e);
        }
    }

>>>>>>> b6809f55

    /* ------------------------------------------------------------ */
    /**
     * File representing the given resource.
     * 
     * @return an File representing the given resource or NULL if this
     * is not possible.
     * @throws IOException if unable to get the resource due to permissions 
     */
    public abstract File getFile()
        throws IOException;


    /* ------------------------------------------------------------ */
    /**
     * The name of the resource.
     * 
     * @return the name of the resource
     */
    public abstract String getName();


    /* ------------------------------------------------------------ */
    /**
     * Input stream to the resource
     * 
     * @return an input stream to the resource
     * @throws IOException if unable to open the input stream
     */
    public abstract InputStream getInputStream()
        throws IOException;

    /* ------------------------------------------------------------ */
    /**
     * Readable ByteChannel for the resource.
     * 
     * @return an readable bytechannel to the resource or null if one is not available.
     * @throws IOException if unable to open the readable bytechannel for the resource.
     */
    public abstract ReadableByteChannel getReadableByteChannel()
        throws IOException;

    /* ------------------------------------------------------------ */
    /**
     * Deletes the given resource
     * @return true if resource was found and successfully deleted, false if resource didn't exist or was unable to
     * be deleted.
     * @throws SecurityException if unable to delete due to permissions 
     */
    public abstract boolean delete()
        throws SecurityException;

    /* ------------------------------------------------------------ */
    /**
     * Rename the given resource
     * @param dest the destination name for the resource
     * @return true if the resource was renamed, false if the resource didn't exist or was unable to be renamed.
     * @throws SecurityException if unable to rename due to permissions
     */
    public abstract boolean renameTo(Resource dest)
        throws SecurityException;

    /* ------------------------------------------------------------ */
    /**
     * list of resource names contained in the given resource.
     * Ordering is unspecified, so callers may wish to sort the return value to ensure deterministic behavior.
     * @return a list of resource names contained in the given resource, or null.
     * Note: The resource names are not URL encoded.
     */
    public abstract String[] list();

    /* ------------------------------------------------------------ */
    /**
     * Returns the resource contained inside the current resource with the
     * given name.
     * @param path The path segment to add, which is not encoded
     * @return the Resource for the resolved path within this Resource.
     * @throws IOException if unable to resolve the path
     * @throws MalformedURLException if the resolution of the path fails because the input path parameter is malformed.
     */
    public abstract Resource addPath(String path)
        throws IOException,MalformedURLException;

    /* ------------------------------------------------------------ */
    /** Get a resource from within this resource.
     * <p>
     * This method is essentially an alias for {@link #addPath(String)}, but without checked exceptions.
     * This method satisfied the {@link ResourceFactory} interface.
     */
    @Override
    public Resource getResource(String path)
    {
        try
        {
            return addPath(path);
        }
        catch(Exception e)
        {
            LOG.debug(e);
            return null;
        }
    }

    /* ------------------------------------------------------------ */
<<<<<<< HEAD
=======
    /**
     * @param uri the uri to encode
     * @return null (this is deprecated)
     * @deprecated use {@link URIUtil} or {@link UrlEncoded} instead
     */
    @Deprecated
    public String encode(String uri)
    {
        return null;
    }

    /* ------------------------------------------------------------ */
>>>>>>> b6809f55
    // FIXME: this appears to not be used
    @SuppressWarnings("javadoc")
    public Object getAssociate()
    {
        return _associate;
    }

    /* ------------------------------------------------------------ */
    // FIXME: this appear to not be used
    @SuppressWarnings("javadoc")
    public void setAssociate(Object o)
    {
        _associate=o;
    }

    /* ------------------------------------------------------------ */
    /**
     * @return true if this Resource is an alias to another real Resource
     */
    public boolean isAlias()
    {
        return getAlias()!=null;
    }

    /* ------------------------------------------------------------ */
    /**
     * @return The canonical Alias of this resource or null if none.
     */
    public URI getAlias()
    {
        return null;
    }

    /* ------------------------------------------------------------ */
    /** Get the resource list as a HTML directory listing.
     * @param base The base URL
     * @param parent True if the parent directory should be included
     * @return String of HTML
     * @throws IOException if unable to get the list of resources as HTML
     * @deprecated use {@link #getListHTML(String, boolean, String)} instead and supply raw query string.
     */
    @Deprecated
    public String getListHTML(String base, boolean parent) throws IOException
    {
        return getListHTML(base, parent, null);
    }

    /** Get the resource list as a HTML directory listing.
     * @param base The base URL
     * @param parent True if the parent directory should be included
     * @param query query params
     * @return String of HTML
     */
    public String getListHTML(String base, boolean parent, String query) throws IOException
    {
        base=URIUtil.canonicalPath(base);
        if (base==null || !isDirectory())
            return null;

        String[] rawListing = list();
        if (rawListing == null)
        {
            return null;
        }

        boolean sortOrderAscending = true;
        String sortColumn = "N"; // name (or "M" for Last Modified, or "S" for Size)

        // check for query
        if (query != null)
        {
            MultiMap<String> params = new MultiMap<>();
            UrlEncoded.decodeUtf8To(query, 0, query.length(), params);

            String paramO = params.getString("O");
            String paramC = params.getString("C");
            if (StringUtil.isNotBlank(paramO))
            {
                if (paramO.equals("A"))
                {
                    sortOrderAscending = true;
                }
                else if (paramO.equals("D"))
                {
                    sortOrderAscending = false;
                }
            }
            if (StringUtil.isNotBlank(paramC))
            {
                if (paramC.equals("N") || paramC.equals("M") || paramC.equals("S"))
                {
                    sortColumn = paramC;
                }
            }
        }

        // Gather up entries
        List<Resource> items = new ArrayList<>();
        for (String l : rawListing)
        {
            Resource item = addPath(l);
            items.add(item);
        }

        // Perform sort
        if (sortColumn.equals("M"))
        {
            items.sort(ResourceCollators.byLastModified(sortOrderAscending));
        }
        else if (sortColumn.equals("S"))
        {
            items.sort(ResourceCollators.bySize(sortOrderAscending));
        }
        else
        {
            items.sort(ResourceCollators.byName(sortOrderAscending));
        }

        String decodedBase = URIUtil.decodePath(base);
        String title = "Directory: " + deTag(decodedBase);

        StringBuilder buf = new StringBuilder(4096);

        // Doctype Declaration (HTML5)
        buf.append("<!DOCTYPE html>\n");
        buf.append("<html lang=\"en\">\n");

        // HTML Header
        buf.append("<head>\n");
        buf.append("<meta charset=\"utf-8\">\n");
        buf.append("<link href=\"jetty-dir.css\" rel=\"stylesheet\" />\n");
        buf.append("<title>");
        buf.append(title);
        buf.append("</title>\n");
        buf.append("</head>\n");

        // HTML Body
        buf.append("<body>\n");
        buf.append("<h1 class=\"title\">").append(title).append("</h1>\n");

        // HTML Table
        final String ARROW_DOWN = "&nbsp; &#8681;";
        final String ARROW_UP = "&nbsp; &#8679;";
        String arrow;
        String order;

        buf.append("<table class=\"listing\">\n");
        buf.append("<thead>\n");

        arrow = "";
        order = "A";
        if (sortColumn.equals("N"))
        {
            if(sortOrderAscending)
            {
                order = "D";
                arrow = ARROW_UP;
            }
            else
            {
                order = "A";
                arrow = ARROW_DOWN;
            }
        }

        buf.append("<tr><th class=\"name\"><a href=\"?C=N&O=").append(order).append("\">");
        buf.append("Name").append(arrow);
        buf.append("</a></th>");

        arrow = "";
        order = "A";
        if (sortColumn.equals("M"))
        {
            if(sortOrderAscending)
            {
                order = "D";
                arrow = ARROW_UP;
            }
            else
            {
                order = "A";
                arrow = ARROW_DOWN;
            }
        }

        buf.append("<th class=\"lastmodified\"><a href=\"?C=M&O=").append(order).append("\">");
        buf.append("Last Modified").append(arrow);
        buf.append("</a></th>");

        arrow = "";
        order = "A";
        if (sortColumn.equals("S"))
        {
            if(sortOrderAscending)
            {
                order = "D";
                arrow = ARROW_UP;
            }
            else
            {
                order = "A";
                arrow = ARROW_DOWN;
            }
        }
        buf.append("<th class=\"size\"><a href=\"?C=S&O=").append(order).append("\">");
        buf.append("Size").append(arrow);
        buf.append("</a></th></tr>\n");
        buf.append("</thead>\n");

        buf.append("<tbody>\n");

        String encodedBase = hrefEncodeURI(base);

        if (parent)
        {
            // Name
            buf.append("<tr><td class=\"name\"><a href=\"");
            buf.append(URIUtil.addPaths(encodedBase,"../"));
            buf.append("\">Parent Directory</a></td>");
            // Last Modified
            buf.append("<td class=\"lastmodified\">-</td>");
            // Size
            buf.append("<td>-</td>");
            buf.append("</tr>\n");
        }

        DateFormat dfmt=DateFormat.getDateTimeInstance(DateFormat.MEDIUM,
                                                       DateFormat.MEDIUM);
        for (Resource item: items)
        {
            String name = item.getFileName();
            if (StringUtil.isBlank(name))
            {
                continue; // skip
            }

            if (item.isDirectory() && !name.endsWith("/"))
            {
                name += URIUtil.SLASH;
            }

            // Name
            buf.append("<tr><td class=\"name\"><a href=\"");
            String path=URIUtil.addEncodedPaths(encodedBase,URIUtil.encodePath(name));
            buf.append(path);
            buf.append("\">");
            buf.append(deTag(name));
            buf.append("&nbsp;");
            buf.append("</a></td>");

            // Last Modified
            buf.append("<td class=\"lastmodified\">");
            long lastModified = item.lastModified();
            if (lastModified > 0)
            {
                buf.append(dfmt.format(new Date(item.lastModified())));
            }
            buf.append("&nbsp;</td>");

            // Size
            buf.append("<td class=\"size\">");
            long length = item.length();
            if (length >= 0)
            {
                buf.append(String.format("%,d bytes", item.length()));
            }
            buf.append("&nbsp;</td></tr>\n");
        }
        buf.append("</tbody>\n");
        buf.append("</table>\n");
        buf.append("</body></html>\n");

        return buf.toString();
    }

    /**
     * Get the raw (decoded if possible) Filename for this Resource.
     * This is the last segment of the path.
     * @return the raw / decoded filename for this resource
     */
    private String getFileName()
    {
        try
        {
            // if a Resource supports File
            File file = getFile();
            if (file != null)
            {
                return file.getName();
            }
        }
        catch (Throwable ignore)
        {
        }

        // All others use raw getName
        try
        {
            String rawName = getName(); // gets long name "/foo/bar/xxx"
            int idx = rawName.lastIndexOf('/');
            if (idx == rawName.length()-1)
            {
                // hit a tail slash, aka a name for a directory "/foo/bar/"
                idx = rawName.lastIndexOf('/', idx-1);
            }

            String encodedFileName;
            if (idx >= 0)
            {
                encodedFileName = rawName.substring(idx + 1);
            }
            else
            {
                encodedFileName = rawName; // entire name
            }
            return UrlEncoded.decodeString(encodedFileName, 0, encodedFileName.length(), UTF_8);
        }
        catch (Throwable ignore)
        {
        }

        return null;
    }

    /**
     * Encode any characters that could break the URI string in an HREF.
     * Such as <a href="/path/to;<script>Window.alert("XSS"+'%20'+"here");</script>">Link</a>
     * 
     * The above example would parse incorrectly on various browsers as the "<" or '"' characters
     * would end the href attribute value string prematurely.
     * 
     * @param raw the raw text to encode.
     * @return the defanged text.
     */
    private static String hrefEncodeURI(String raw) 
    {
        StringBuffer buf = null;

        loop:
        for (int i=0;i<raw.length();i++)
        {
            char c=raw.charAt(i);
            switch(c)
            {
                case '\'':
                case '"':
                case '<':
                case '>':
                    buf=new StringBuffer(raw.length()<<1);
                    break loop;
            }
        }
        if (buf==null)
            return raw;

        for (int i=0;i<raw.length();i++)
        {
            char c=raw.charAt(i);       
            switch(c)
            {
                case '"':
                    buf.append("%22");
                    break;
                case '\'':
                    buf.append("%27");
                    break;
                case '<':
                    buf.append("%3C");
                    break;
                case '>':
                    buf.append("%3E");
                    break;
                default:
                    buf.append(c);
                    break;
            }
        }

        return buf.toString();
    }
    
    private static String deTag(String raw) 
    {
        return StringUtil.sanitizeXmlString(raw);
    }
    
    /* ------------------------------------------------------------ */
    /** 
     * @param out the output stream to write to
     * @param start First byte to write
     * @param count Bytes to write or -1 for all of them.
     * @throws IOException if unable to copy the Resource to the output
     */
    public void writeTo(OutputStream out,long start,long count)
        throws IOException
    {
        try (InputStream in = getInputStream())
        {
            in.skip(start);
            if (count<0)
                IO.copy(in,out);
            else
                IO.copy(in,out,count);
        }
    }    
    
    /* ------------------------------------------------------------ */
    /**
     * Copy the Resource to the new destination file.
     * <p>
     * Will not replace existing destination file.
     *
     * @param destination the destination file to create
     * @throws IOException if unable to copy the resource
     */
    public void copyTo(File destination)
        throws IOException
    {
        if (destination.exists())
            throw new IllegalArgumentException(destination + " exists");

        try (OutputStream out = new FileOutputStream(destination))
        {
            writeTo(out,0,-1);
        }
    }

    /* ------------------------------------------------------------ */
    /**
     * Generate a weak ETag reference for this Resource.
     *
     * @return the weak ETag reference for this resource.
     */
    public String getWeakETag()
    {
        return getWeakETag("");
    }

    public String getWeakETag(String suffix)
    {
        try
        {
            StringBuilder b = new StringBuilder(32);
            b.append("W/\"");
            
            String name=getName();
            int length=name.length();
            long lhash=0;
            for (int i=0; i<length;i++)
                lhash=31*lhash+name.charAt(i);
            
            B64Code.encode(lastModified()^lhash,b);
            B64Code.encode(length()^lhash,b);
            b.append(suffix);
            b.append('"');
            return b.toString();
        } 
        catch (IOException e)
        {
            throw new RuntimeException(e);
        }
    }
    
    /* ------------------------------------------------------------ */
    public Collection<Resource> getAllResources()
    {
        try
        {
            ArrayList<Resource> deep=new ArrayList<>();
            {
                String[] list=list();
                if (list!=null)
                {
                    for (String i:list)
                    {
                        Resource r=addPath(i);
                        if (r.isDirectory())
                            deep.addAll(r.getAllResources());
                        else
                            deep.add(r);
                    }
                }
            }
            return deep;
        }
        catch(Exception e)
        {
            throw new IllegalStateException(e);
        }
    }
    
    /* ------------------------------------------------------------ */
    /** Generate a properly encoded URL from a {@link File} instance.
     * @param file Target file. 
     * @return URL of the target file.
     * @throws MalformedURLException if unable to convert File to URL
     */
    public static URL toURL(File file) throws MalformedURLException
    {
        return file.toURI().toURL();
    }
}<|MERGE_RESOLUTION|>--- conflicted
+++ resolved
@@ -310,30 +310,8 @@
     }
 
     /* ------------------------------------------------------------ */
-<<<<<<< HEAD
     public abstract boolean isContainedIn (Resource r) throws MalformedURLException;
-    
-=======
-    @Override
-    protected void finalize()
-    {
-        close();
-    }
-
-    /* ------------------------------------------------------------ */
-    public abstract boolean isContainedIn (Resource r) throws MalformedURLException;
-
-
-    /* ------------------------------------------------------------ */
-    /** Release any temporary resources held by the resource.
-     * @deprecated use {@link #close()}
-     */
-    public final void release()
-    {
-        close();
-    }
-
->>>>>>> b6809f55
+
     /* ------------------------------------------------------------ */
     /** Release any temporary resources held by the resource.
      */
@@ -358,7 +336,7 @@
     /* ------------------------------------------------------------ */
     /**
      * Time resource was last modified.
-     * 
+     *
      * @return the last modified time as milliseconds since unix epoch
      */
     public abstract long lastModified();
@@ -367,56 +345,26 @@
     /* ------------------------------------------------------------ */
     /**
      * Length of the resource.
-     * 
+     *
      * @return the length of the resource
      */
     public abstract long length();
-<<<<<<< HEAD
-    
-=======
-
-
-    /* ------------------------------------------------------------ */
-    /**
-     * URL representing the resource.
+
+    /* ------------------------------------------------------------ */
+    /**
+     * URI representing the resource.
      *
-     * @return an URL representing the given resource
-     * @deprecated use {{@link #getURI()}.toURL() instead.
-     */
-    @Deprecated
-    public abstract URL getURL();
-
->>>>>>> b6809f55
-    /* ------------------------------------------------------------ */
-    /**
-     * URI representing the resource.
-     * 
      * @return an URI representing the given resource
      */
-<<<<<<< HEAD
     public abstract URI getURI();
-=======
-    public URI getURI()
-    {
-        try
-        {
-            return getURL().toURI();
-        }
-        catch(Exception e)
-        {
-            throw new RuntimeException(e);
-        }
-    }
-
->>>>>>> b6809f55
 
     /* ------------------------------------------------------------ */
     /**
      * File representing the given resource.
-     * 
+     *
      * @return an File representing the given resource or NULL if this
      * is not possible.
-     * @throws IOException if unable to get the resource due to permissions 
+     * @throws IOException if unable to get the resource due to permissions
      */
     public abstract File getFile()
         throws IOException;
@@ -425,7 +373,7 @@
     /* ------------------------------------------------------------ */
     /**
      * The name of the resource.
-     * 
+     *
      * @return the name of the resource
      */
     public abstract String getName();
@@ -434,7 +382,7 @@
     /* ------------------------------------------------------------ */
     /**
      * Input stream to the resource
-     * 
+     *
      * @return an input stream to the resource
      * @throws IOException if unable to open the input stream
      */
@@ -444,7 +392,7 @@
     /* ------------------------------------------------------------ */
     /**
      * Readable ByteChannel for the resource.
-     * 
+     *
      * @return an readable bytechannel to the resource or null if one is not available.
      * @throws IOException if unable to open the readable bytechannel for the resource.
      */
@@ -456,7 +404,7 @@
      * Deletes the given resource
      * @return true if resource was found and successfully deleted, false if resource didn't exist or was unable to
      * be deleted.
-     * @throws SecurityException if unable to delete due to permissions 
+     * @throws SecurityException if unable to delete due to permissions
      */
     public abstract boolean delete()
         throws SecurityException;
@@ -513,21 +461,6 @@
     }
 
     /* ------------------------------------------------------------ */
-<<<<<<< HEAD
-=======
-    /**
-     * @param uri the uri to encode
-     * @return null (this is deprecated)
-     * @deprecated use {@link URIUtil} or {@link UrlEncoded} instead
-     */
-    @Deprecated
-    public String encode(String uri)
-    {
-        return null;
-    }
-
-    /* ------------------------------------------------------------ */
->>>>>>> b6809f55
     // FIXME: this appears to not be used
     @SuppressWarnings("javadoc")
     public Object getAssociate()
