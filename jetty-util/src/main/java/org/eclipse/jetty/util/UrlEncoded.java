--- conflicted
+++ resolved
@@ -18,6 +18,8 @@
 
 package org.eclipse.jetty.util;
 
+import static org.eclipse.jetty.util.TypeUtil.convertHexDigit;
+
 import java.io.IOException;
 import java.io.InputStream;
 import java.io.InputStreamReader;
@@ -30,15 +32,8 @@
 import org.eclipse.jetty.util.log.Log;
 import org.eclipse.jetty.util.log.Logger;
 
-<<<<<<< HEAD
 /** 
  * Handles coding of MIME  "x-www-form-urlencoded".
-=======
-import static org.eclipse.jetty.util.TypeUtil.convertHexDigit;
-
-/* ------------------------------------------------------------ */
-/** Handles coding of MIME  "x-www-form-urlencoded".
->>>>>>> de890bb1
  * <p>
  * This class handles the encoding and decoding for either
  * the query string of a URL or the _content of a POST HTTP request.
