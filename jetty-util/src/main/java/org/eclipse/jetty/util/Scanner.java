--- conflicted
+++ resolved
@@ -150,19 +150,11 @@
      */
     private class Visitor implements FileVisitor<Path>
     {
-<<<<<<< HEAD
         Map<String, MetaData> scanInfoMap;
-        IncludeExcludeSet<PathMatcher,Path> rootIncludesExcludes;
-        Path root;
-
-        public Visitor(Path root, IncludeExcludeSet<PathMatcher,Path> rootIncludesExcludes, Map<String, MetaData> scanInfoMap)
-=======
-        Map<String, TimeNSize> scanInfoMap;
         IncludeExcludeSet<PathMatcher, Path> rootIncludesExcludes;
         Path root;
 
-        public Visitor(Path root, IncludeExcludeSet<PathMatcher, Path> rootIncludesExcludes, Map<String, TimeNSize> scanInfoMap)
->>>>>>> 5dd98777
+        public Visitor(Path root, IncludeExcludeSet<PathMatcher, Path> rootIncludesExcludes, Map<String, MetaData> scanInfoMap)
         {
             this.root = root;
             this.rootIncludesExcludes = rootIncludesExcludes;
@@ -648,12 +640,8 @@
         {
             try
             {
-<<<<<<< HEAD
-                Files.walkFileTree(entry.getKey(), EnumSet.allOf(FileVisitOption.class),_scanDepth,
+                Files.walkFileTree(entry.getKey(), EnumSet.allOf(FileVisitOption.class), _scanDepth,
                                    new Visitor(entry.getKey(), entry.getValue(), currentScan));
-=======
-                Files.walkFileTree(p, EnumSet.allOf(FileVisitOption.class), _scanDepth, new Visitor(p, entry.getValue(), _currentScan));
->>>>>>> 5dd98777
             }
             catch (IOException e)
             {
