//
//  ========================================================================
//  Copyright (c) 1995-2013 Mort Bay Consulting Pty. Ltd.
//  ------------------------------------------------------------------------
//  All rights reserved. This program and the accompanying materials
//  are made available under the terms of the Eclipse Public License v1.0
//  and Apache License v2.0 which accompanies this distribution.
//
//      The Eclipse Public License is available at
//      http://www.eclipse.org/legal/epl-v10.html
//
//      The Apache License v2.0 is available at
//      http://www.opensource.org/licenses/apache2.0.php
//
//  You may elect to redistribute this code under either of these licenses.
//  ========================================================================
//

package org.eclipse.jetty.proxy;

import java.io.IOException;
import java.net.ConnectException;
import java.net.Socket;
import java.net.URLEncoder;
import java.util.concurrent.CountDownLatch;
import java.util.concurrent.ExecutionException;
import java.util.concurrent.TimeUnit;
import java.util.concurrent.atomic.AtomicReference;

import javax.servlet.ServletException;
import javax.servlet.ServletOutputStream;
import javax.servlet.http.HttpServletRequest;
import javax.servlet.http.HttpServletResponse;

import org.eclipse.jetty.client.HttpClient;
import org.eclipse.jetty.client.api.Connection;
import org.eclipse.jetty.client.api.ContentResponse;
import org.eclipse.jetty.client.api.Destination;
import org.eclipse.jetty.client.api.ProxyConfiguration;
import org.eclipse.jetty.client.util.FutureResponseListener;
import org.eclipse.jetty.client.util.StringContentProvider;
import org.eclipse.jetty.http.HttpHeader;
import org.eclipse.jetty.http.HttpMethod;
import org.eclipse.jetty.http.HttpScheme;
import org.eclipse.jetty.http.HttpStatus;
import org.eclipse.jetty.http.MimeTypes;
import org.eclipse.jetty.server.Handler;
import org.eclipse.jetty.server.HttpConnection;
import org.eclipse.jetty.server.Request;
import org.eclipse.jetty.server.Server;
import org.eclipse.jetty.server.ServerConnector;
import org.eclipse.jetty.server.handler.AbstractHandler;
import org.eclipse.jetty.toolchain.test.MavenTestingUtils;
import org.eclipse.jetty.toolchain.test.TestTracker;
import org.eclipse.jetty.util.Promise;
import org.eclipse.jetty.util.ssl.SslContextFactory;
import org.hamcrest.Matchers;
import org.junit.After;
import org.junit.Assert;
import org.junit.Assume;
import org.junit.Ignore;
import org.junit.Rule;
import org.junit.Test;

import static org.junit.Assert.assertEquals;

public class ProxyTunnellingTest
{
    @Rule
    public TestTracker tracker = new TestTracker();

    private SslContextFactory sslContextFactory;
    private Server server;
    private ServerConnector serverConnector;
    private Server proxy;
    private ServerConnector proxyConnector;

    protected int proxyPort()
    {
        return proxyConnector.getLocalPort();
    }

    protected void startSSLServer(Handler handler) throws Exception
    {
        sslContextFactory = new SslContextFactory();
        String keyStorePath = MavenTestingUtils.getTestResourceFile("keystore").getAbsolutePath();
        sslContextFactory.setKeyStorePath(keyStorePath);
        sslContextFactory.setKeyStorePassword("storepwd");
        sslContextFactory.setKeyManagerPassword("keypwd");
        server = new Server();
        serverConnector = new ServerConnector(server, sslContextFactory);
        server.addConnector(serverConnector);
        server.setHandler(handler);
        server.start();
    }

    protected void startProxy() throws Exception
    {
        startProxy(new ConnectHandler());
    }

    protected void startProxy(ConnectHandler connectHandler) throws Exception
    {
        proxy = new Server();
        proxyConnector = new ServerConnector(proxy);
        proxy.addConnector(proxyConnector);
        // Under Windows, it takes a while to detect that a connection
        // attempt fails, so use an explicit timeout
        connectHandler.setConnectTimeout(1000);
        proxy.setHandler(connectHandler);
        proxy.start();
    }

    @After
    public void stop() throws Exception
    {
        stopProxy();
        stopServer();
    }

    protected void stopServer() throws Exception
    {
        if (server != null)
        {
            server.stop();
            server.join();
        }
    }

    protected void stopProxy() throws Exception
    {
        if (proxy != null)
        {
            proxy.stop();
            proxy.join();
        }
    }

    @Test
    public void testOneExchangeViaSSL() throws Exception
    {
        startSSLServer(new ServerHandler());
        startProxy();

        HttpClient httpClient = new HttpClient(sslContextFactory);
        httpClient.setProxyConfiguration(new ProxyConfiguration("localhost", proxyPort()));
        httpClient.start();

        try
        {
            String body = "BODY";
            ContentResponse response = httpClient.newRequest("localhost", serverConnector.getLocalPort())
                    .scheme(HttpScheme.HTTPS.asString())
                    .method(HttpMethod.GET)
                    .path("/echo?body=" + URLEncoder.encode(body, "UTF-8"))
                    .send();

            assertEquals(HttpStatus.OK_200, response.getStatus());
            String content = response.getContentAsString();
            assertEquals(body, content);
        }
        finally
        {
            httpClient.stop();
        }
    }

    @Test
    public void testTwoExchangesViaSSL() throws Exception
    {
        startSSLServer(new ServerHandler());
        startProxy();

        HttpClient httpClient = new HttpClient(sslContextFactory);
        httpClient.setProxyConfiguration(new ProxyConfiguration("localhost", proxyPort()));
        httpClient.start();

        try
        {
            String body = "BODY";
            ContentResponse response1 = httpClient.newRequest("localhost", serverConnector.getLocalPort())
                    .scheme(HttpScheme.HTTPS.asString())
                    .method(HttpMethod.GET)
                    .path("/echo?body=" + URLEncoder.encode(body, "UTF-8"))
                    .send();

            assertEquals(HttpStatus.OK_200, response1.getStatus());
            String content = response1.getContentAsString();
            assertEquals(body, content);

            content = "body=" + body;
            ContentResponse response2 = httpClient.newRequest("localhost", serverConnector.getLocalPort())
                    .scheme(HttpScheme.HTTPS.asString())
                    .method(HttpMethod.POST)
                    .path("/echo")
                    .header(HttpHeader.CONTENT_TYPE, MimeTypes.Type.FORM_ENCODED.asString())
                    .header(HttpHeader.CONTENT_LENGTH, String.valueOf(content.length()))
                    .content(new StringContentProvider(content))
                    .send();

            assertEquals(HttpStatus.OK_200, response2.getStatus());
            content = response2.getContentAsString();
            assertEquals(body, content);
        }
        finally
        {
            httpClient.stop();
        }
    }

    @Test
    public void testTwoConcurrentExchangesViaSSL() throws Exception
    {
        startSSLServer(new ServerHandler());
        startProxy();

        final HttpClient httpClient = new HttpClient(sslContextFactory);
        httpClient.setProxyConfiguration(new ProxyConfiguration("localhost", proxyPort()));
        httpClient.start();

        try
        {
            final AtomicReference<Connection> connection = new AtomicReference<>();
            final CountDownLatch connectionLatch = new CountDownLatch(1);
            String body1 = "BODY";
            ContentResponse response1 = httpClient.newRequest("localhost", serverConnector.getLocalPort())
                    .scheme(HttpScheme.HTTPS.asString())
                    .method(HttpMethod.GET)
                    .path("/echo?body=" + URLEncoder.encode(body1, "UTF-8"))
                    .onRequestCommit(new org.eclipse.jetty.client.api.Request.CommitListener()
                    {
                        @Override
                        public void onCommit(org.eclipse.jetty.client.api.Request request)
                        {
                            Destination destination = httpClient.getDestination(HttpScheme.HTTPS.asString(), "localhost", serverConnector.getLocalPort());
                            destination.newConnection(new Promise.Adapter<Connection>()
                            {
                                @Override
                                public void succeeded(Connection result)
                                {
                                    connection.set(result);
                                    connectionLatch.countDown();
                                }
                            });
                        }
                    })
                    .send();

            assertEquals(HttpStatus.OK_200, response1.getStatus());
            String content = response1.getContentAsString();
            assertEquals(body1, content);

            Assert.assertTrue(connectionLatch.await(5, TimeUnit.SECONDS));

            String body2 = "body=" + body1;
            org.eclipse.jetty.client.api.Request request2 = httpClient.newRequest("localhost", serverConnector.getLocalPort())
                    .scheme(HttpScheme.HTTPS.asString())
                    .method(HttpMethod.POST)
                    .path("/echo")
                    .header(HttpHeader.CONTENT_TYPE, MimeTypes.Type.FORM_ENCODED.asString())
                    .header(HttpHeader.CONTENT_LENGTH, String.valueOf(body2.length()))
                    .content(new StringContentProvider(body2));

            // Make sure the second connection can send the exchange via the tunnel
            FutureResponseListener listener2 = new FutureResponseListener(request2);
            connection.get().send(request2, listener2);
            ContentResponse response2 = listener2.get(5, TimeUnit.SECONDS);

            assertEquals(HttpStatus.OK_200, response2.getStatus());
            String content2 = response1.getContentAsString();
            assertEquals(body1, content2);
        }
        finally
        {
            httpClient.stop();
        }
    }

    @Test
    public void testProxyDown() throws Exception
    {
        startSSLServer(new ServerHandler());
        startProxy();
        int proxyPort = proxyPort();
        stopProxy();

        HttpClient httpClient = new HttpClient(sslContextFactory);
        httpClient.setProxyConfiguration(new ProxyConfiguration("localhost", proxyPort));
        httpClient.start();

        try
        {
            String body = "BODY";
            httpClient.newRequest("localhost", serverConnector.getLocalPort())
                    .scheme(HttpScheme.HTTPS.asString())
                    .method(HttpMethod.GET)
                    .path("/echo?body=" + URLEncoder.encode(body, "UTF-8"))
                    .send();
            Assert.fail();
        }
        catch (ExecutionException x)
        {
            Assert.assertThat(x.getCause(), Matchers.instanceOf(ConnectException.class));
        }
        finally
        {
            httpClient.stop();
        }
    }

    @Test
    public void testServerDown() throws Exception
    {
        startSSLServer(new ServerHandler());
        int serverPort = serverConnector.getLocalPort();
        stopServer();
        startProxy();

        HttpClient httpClient = new HttpClient(sslContextFactory);
        httpClient.setProxyConfiguration(new ProxyConfiguration("localhost", proxyPort()));
        httpClient.start();

        try
        {
            String body = "BODY";
            httpClient.newRequest("localhost", serverPort)
                    .scheme(HttpScheme.HTTPS.asString())
                    .method(HttpMethod.GET)
                    .path("/echo?body=" + URLEncoder.encode(body, "UTF-8"))
                    .send();
            Assert.fail();
        }
        catch (ExecutionException x)
        {
            // Expected
        }
        finally
        {
            httpClient.stop();
        }
    }

    @Test
    public void testProxyClosesConnection() throws Exception
    {
        startSSLServer(new ServerHandler());
        startProxy(new ConnectHandler()
        {
            @Override
            protected void handleConnect(Request jettyRequest, HttpServletRequest request, HttpServletResponse response, String serverAddress)
            {
                HttpConnection.getCurrentConnection().close();
            }
        });

        HttpClient httpClient = new HttpClient(sslContextFactory);
        httpClient.setProxyConfiguration(new ProxyConfiguration("localhost", proxyPort()));
        httpClient.start();

        try
        {
            httpClient.newRequest("localhost", serverConnector.getLocalPort())
                    .scheme(HttpScheme.HTTPS.asString())
                    .send();
            Assert.fail();
        }
        catch (ExecutionException x)
        {
            // Expected
        }
        finally
        {
            httpClient.stop();
        }
    }

    @Test
<<<<<<< HEAD
    @Ignore("External Proxy Server no longer stable enough for testing")
=======
    @Ignore // to delicate to rely on external proxy.
>>>>>>> cea4ac5f
    public void testExternalProxy() throws Exception
    {
        // Free proxy server obtained from http://hidemyass.com/proxy-list/
        String proxyHost = "81.208.25.53";
        int proxyPort = 3128;
        try
        {
            new Socket(proxyHost, proxyPort).close();
        }
        catch (IOException x)
        {
            Assume.assumeNoException(x);
        }

        SslContextFactory sslContextFactory = new SslContextFactory();
        sslContextFactory.start();

        HttpClient httpClient = new HttpClient(sslContextFactory);
        httpClient.setProxyConfiguration(new ProxyConfiguration(proxyHost, proxyPort));
        httpClient.start();

        try
        {
            ContentResponse response = httpClient.newRequest("https://www.google.com")
                    // Use a longer timeout, sometimes the proxy takes a while to answer
                    .timeout(20, TimeUnit.SECONDS)
                    .send();
            assertEquals(HttpStatus.OK_200, response.getStatus());
        }
        finally
        {
            httpClient.stop();
        }
    }

    private static class ServerHandler extends AbstractHandler
    {
        public void handle(String target, Request request, HttpServletRequest httpRequest, HttpServletResponse httpResponse) throws IOException, ServletException
        {
            request.setHandled(true);

            String uri = httpRequest.getRequestURI();
            if ("/echo".equals(uri))
            {
                String body = httpRequest.getParameter("body");
                ServletOutputStream output = httpResponse.getOutputStream();
                output.print(body);
            }
            else
            {
                throw new ServletException();
            }
        }
    }
}<|MERGE_RESOLUTION|>--- conflicted
+++ resolved
@@ -375,11 +375,7 @@
     }
 
     @Test
-<<<<<<< HEAD
     @Ignore("External Proxy Server no longer stable enough for testing")
-=======
-    @Ignore // to delicate to rely on external proxy.
->>>>>>> cea4ac5f
     public void testExternalProxy() throws Exception
     {
         // Free proxy server obtained from http://hidemyass.com/proxy-list/
