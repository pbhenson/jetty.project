--- conflicted
+++ resolved
@@ -221,7 +221,7 @@
                 closedCallback = _closedCallback;
                 _closedCallback = null;
                 if (failure == null)
-                    lockedReleaseBuffer(false);
+                    lockedReleaseBuffer();
                 wake = updateApiState(failure);
             }
             else if (_state == State.CLOSE)
@@ -443,7 +443,7 @@
         try (AutoLock ignored = _channelState.lock())
         {
             _state = State.CLOSED;
-            lockedReleaseBuffer(failure != null);
+            lockedReleaseBuffer();
         }
     }
 
@@ -592,16 +592,12 @@
         return _aggregate;
     }
 
-    private void lockedReleaseBuffer(boolean failure)
+    private void lockedReleaseBuffer()
     {
         assert _channelState.isLockHeldByCurrentThread();
-
         if (_aggregate != null)
         {
-            if (failure)
-                _aggregate.releaseForRemoval();
-            else
-                _aggregate.release();
+            _aggregate.release();
             _aggregate = null;
         }
     }
@@ -1244,7 +1240,7 @@
     {
         try (AutoLock ignored = _channelState.lock())
         {
-            lockedReleaseBuffer(_state != State.CLOSED);
+            lockedReleaseBuffer();
             _state = State.OPEN;
             _apiState = ApiState.BLOCKING;
             _softClose = true; // Stay closed until next request
@@ -1406,7 +1402,7 @@
         {
             try (AutoLock ignored = _channelState.lock())
             {
-                lockedReleaseBuffer(true);
+                lockedReleaseBuffer();
             }
         }
     }
@@ -1468,7 +1464,7 @@
         }
 
         @Override
-        protected Action process() throws Exception
+        protected Action process()
         {
             if (_aggregate != null && _aggregate.hasRemaining())
             {
@@ -1519,7 +1515,7 @@
         }
 
         @Override
-        protected Action process() throws Exception
+        protected Action process()
         {
             // flush any content from the aggregate
             if (_aggregate != null && _aggregate.hasRemaining())
@@ -1647,10 +1643,6 @@
         @Override
         protected void onFailure(Throwable cause)
         {
-<<<<<<< HEAD
-            _buffer.releaseForRemoval();
-=======
->>>>>>> a6fa5bfc
             IO.close(_in);
         }
 
@@ -1727,10 +1719,6 @@
         @Override
         protected void onFailure(Throwable cause)
         {
-<<<<<<< HEAD
-            _buffer.releaseForRemoval();
-=======
->>>>>>> a6fa5bfc
             IO.close(_in);
         }
 
