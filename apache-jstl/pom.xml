--- conflicted
+++ resolved
@@ -22,9 +22,6 @@
              <useSystemClassLoader>false</useSystemClassLoader>
           </configuration>
       </plugin>
-<<<<<<< HEAD
-
-=======
       <plugin>
         <groupId>org.jacoco</groupId>
         <artifactId>jacoco-maven-plugin</artifactId>
@@ -32,7 +29,6 @@
           <skip>true</skip>
         </configuration>
       </plugin>
->>>>>>> 3bfc9148
     </plugins>
   </build>
 
